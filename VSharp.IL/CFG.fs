--- conflicted
+++ resolved
@@ -1,10 +1,7 @@
 namespace VSharp
 
-<<<<<<< HEAD
+open System.Collections.Concurrent
 open VSharp.GraphUtils
-=======
-open System.Collections.Concurrent
->>>>>>> 34c7da3c
 open global.System
 open System.Reflection
 open System.Collections.Generic
@@ -12,7 +9,6 @@
 open Microsoft.FSharp.Collections
 open VSharp
 
-<<<<<<< HEAD
 type coverageType =
     | ByTest
     | ByEntryPointTest
@@ -51,8 +47,6 @@
     val IsCovered: bool
     val IsVisited: bool 
     
-=======
->>>>>>> 34c7da3c
 [<Struct>]
 type internal temporaryCallInfo = {callee: MethodWithBody; callFrom: offset; returnTo: offset}
 
@@ -388,76 +382,23 @@
     // Helps resolving cyclic dependencies between Application and MethodWithBody
     [<DefaultValue>] static val mutable private cfgReporter : Method -> unit
     static member internal ReportCFGLoaded with get() = Method.cfgReporter and set v = Method.cfgReporter <- v
-<<<<<<< HEAD
     static member val internal CoverageZone : Method -> bool = fun _ -> false with get, set
-=======
-
-    // Returns a sequence of strings, one per instruction in basic block
-    member x.BasicBlockToString (offset : offset) : string seq =
-        let cfg = x.ForceCFG
-        let idx = cfg.ResolveBasicBlockIndex offset
-        let offset = cfg.SortedOffsets.[idx]
-        let parsedInstrs = x.ParsedInstructions
-        let mutable instr = parsedInstrs |> Array.find (fun instr -> Offset.from (int instr.offset) = offset)
-        let endInstr =
-            if idx + 1 < cfg.SortedOffsets.Count then
-                let nextBBOffset = cfg.SortedOffsets.[idx + 1]
-                parsedInstrs |> Array.find (fun instr -> Offset.from (int instr.offset) = nextBBOffset)
-            else parsedInstrs.[parsedInstrs.Length - 1].next
-        seq {
-            while not <| LanguagePrimitives.PhysicalEquality instr endInstr do
-                yield ILRewriter.PrintILInstr None None (x :> Core.IMethod).MethodBase instr
-                instr <- instr.next
-        }
-
-    static member val internal CoverageZone : Method -> bool = fun _ -> true with get, set
->>>>>>> 34c7da3c
 
     member x.InCoverageZone with get() = Method.CoverageZone x
     
     interface ICallGraphNode with
         member this.OutgoingEdges with get () =
             let edges = HashSet<_>()
-            for bb in this.CFG.SortedBasicBlocks do 
-                for kvp in bb.OutgoingEdges do
-                    if kvp.Key <> CfgInfo.TerminalForCFGEdge
-                    then
-                        for target in kvp.Value do
-                            (* let added = *)
-                            edges.Add target.Method |> ignore 
-                            //assert added
+            match this.CFG with
+            | Some cfg -> 
+                for bb in cfg.SortedBasicBlocks do 
+                    for kvp in bb.OutgoingEdges do
+                        if kvp.Key <> CfgInfo.TerminalForCFGEdge
+                        then
+                            for target in kvp.Value do
+                                edges.Add target.Method |> ignore
+            | None -> ()
             edges |> Seq.cast<ICallGraphNode>
-            
-    interface IReversedCallGraphNode with
-        member this.OutgoingEdges with get () =
-            let edges = HashSet<_>()              
-            for bb in this.CFG.EntryPoint.IncomingCallEdges do                
-                edges.Add bb.Method |> ignore                
-            edges |> Seq.cast<IReversedCallGraphNode>
-
-    static member val internal AttributesZone : Method -> bool = fun _ -> true with get, set
-
-    member x.CheckAttributes with get() = Method.AttributesZone x
-
-    member x.BasicBlocksCount with get() =
-<<<<<<< HEAD
-        if x.HasBody then x.CFG.SortedBasicBlocks.Count |> uint else 0u
-
-    member x.BlocksCoveredByTests with get() = blocksCoverage.Keys |> Set.ofSeq
-
-    member x.BlocksCoveredFromEntryPoint with get() =
-        blocksCoverage |> Seq.choose (fun kv -> if kv.Value = ByEntryPointTest then Some kv.Key else None) |> Set.ofSeq
-    member this.CallGraphDistanceFromMe
-        with get () =
-            let assembly = this.Module.Assembly
-            let callGraphDist = Dict.getValueOrUpdate CallGraph.callGraphDistanceFrom assembly (fun () -> Dictionary<_, _>())
-            Dict.getValueOrUpdate callGraphDist this (fun () ->        
-            let dist = incrementalSourcedDijkstraAlgo (this :> ICallGraphNode) callGraphDist
-            let distFromNode = Dictionary<ICallGraphNode, uint>()
-            for i in dist do
-                if i.Value <> infinity then
-                    distFromNode.Add(i.Key, i.Value)
-            distFromNode)
             
     member this.CallGraphDistanceToMe
         with get () =
@@ -469,25 +410,33 @@
             for i in dist do
                 if i.Value <> infinity then
                     distToNode.Add(i.Key, i.Value)
-            distToNode)            
-
-    member x.SetBlockIsCoveredByTest(offset : offset, testEntryMethod : Method) =
-        match blocksCoverage.GetValueOrDefault(offset, ByTest) with
-        | ByTest ->
-            blocksCoverage.[offset] <- if testEntryMethod = x then ByEntryPointTest else ByTest
-        | ByEntryPointTest -> ()
-
-    member x.ResetStatistics() = blocksCoverage.Clear()
-=======
+            distToNode)
+            
+    interface IReversedCallGraphNode with
+        member this.OutgoingEdges with get () =
+            let edges = HashSet<_>()
+            match this.CFG with
+            | Some cfg -> 
+                for bb in cfg.EntryPoint.IncomingCallEdges do                
+                    edges.Add bb.Method |> ignore
+            | None -> ()
+            edges |> Seq.cast<IReversedCallGraphNode>
+
+    static member val internal AttributesZone : Method -> bool = fun _ -> true with get, set
+
+    member x.CheckAttributes with get() = Method.AttributesZone x
+
+    member x.BasicBlocksCount with get() =
         match x.CFG with
-        | Some cfg -> cfg.SortedOffsets |> Seq.length |> uint
+        | Some cfg -> cfg.SortedBasicBlocks |> Seq.length |> uint
         | None -> 0u
->>>>>>> 34c7da3c
-
 
 and [<CustomEquality; CustomComparison>] public codeLocation = {offset : offset; method : Method}
     with
-    member this.BasicBlock = this.method.CFG.ResolveBasicBlock this.offset
+    member this.BasicBlock =
+        match this.method.CFG with
+        | Some cfg -> cfg.ResolveBasicBlock this.offset
+        | None -> Unchecked.defaultof<_>
     override x.Equals y =
         match y with
         | :? codeLocation as y -> x.offset = y.offset && x.method.Equals(y.method)
@@ -509,9 +458,6 @@
     abstract member PredictedUsefulness: float with get
     abstract member VisitedNotCoveredVerticesInZone: uint with get
     abstract member VisitedNotCoveredVerticesOutOfZone: uint with get
-    //abstract member VisitedNotCoveredEdgesInZone: uint with get,set
-    //abstract member VisitedNotCoveredEdgesOutOfZone: uint with get,set
-    //abstract member VisitedAgainEdges: uint with get
     abstract member VisitedAgainVertices: uint with get
     abstract member History:  Dictionary<BasicBlock,uint>
     abstract member Children: array<IGraphTrackableState>
@@ -547,8 +493,8 @@
     let dummyTerminalForReturnEdge = 2<terminalSymbol>
     
     let addCallEdge (callSource:codeLocation) (callTarget:codeLocation) =   
-        let callerMethodCfgInfo = callSource.method.CFG
-        let calledMethodCfgInfo = callTarget.method.CFG
+        let callerMethodCfgInfo = callSource.method.ForceCFG
+        let calledMethodCfgInfo = callTarget.method.ForceCFG
         let callFrom = callSource.BasicBlock
         let callTo = calledMethodCfgInfo.EntryPoint
         let exists, location = callerMethodCfgInfo.Calls.TryGetValue callSource.BasicBlock  
@@ -598,7 +544,6 @@
         else ()
 
     let moveState (initialPosition: codeLocation) (stateWithNewPosition: IGraphTrackableState) =
-<<<<<<< HEAD
         initialPosition.BasicBlock.AssociatedStates.Remove stateWithNewPosition        
         stateWithNewPosition.CodeLocation.BasicBlock.AssociatedStates.Add stateWithNewPosition
         if stateWithNewPosition.History.ContainsKey stateWithNewPosition.CodeLocation.BasicBlock
@@ -630,19 +575,10 @@
             newState.CodeLocation.BasicBlock.IsVisited <-
                 newState.CodeLocation.BasicBlock.IsVisited
                 || newState.CodeLocation.offset = newState.CodeLocation.BasicBlock.FinalOffset
-=======
-        ()
-        //__notImplemented__()
-
-    let addStates (parentState:Option<IGraphTrackableState>) (states:array<IGraphTrackableState>) =
-        ()
-        //__notImplemented__()
->>>>>>> 34c7da3c
 
     let getShortestDistancesToGoals (states:array<codeLocation>) =
         __notImplemented__()
 
-<<<<<<< HEAD
     let tryGetCfgInfo (method : Method) =
         if method.HasBody then
             // TODO: enabling this currently crushes V# as we asynchronously change Application.methods! Fix it
@@ -660,9 +596,6 @@
                 Some cfg
             else None
 
-=======
-    let messagesProcessor = MailboxProcessor.Start(fun inbox ->
->>>>>>> 34c7da3c
         async{
             while true do
                 let! message = inbox.Receive()
