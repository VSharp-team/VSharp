--- conflicted
+++ resolved
@@ -51,32 +51,15 @@
         $"{id fromLoc} -> {id toLoc} [color=\"{colorOfEdge fromLoc toLoc}\"]"
 
     let methodToDot (m : Method) =
-<<<<<<< HEAD
-        let basicBlocks = if m.HasBody then m.ForceCFG.SortedBasicBlocks else ResizeArray()
-        let edges = ResizeArray<_>()
-        seq{
-=======
         let basicBlocks = m.BasicBlocks
         let edges = ResizeArray<_>()
         seq {
->>>>>>> 9659a5ac
             let name = m.FullName
             let id = abs m.Id
             yield $"subgraph cluster_{id} {{"
             yield $"label=%A{name}"
             for basicBlock in basicBlocks do
                 yield node basicBlock
-<<<<<<< HEAD
-                if drawInterproceduralEdges
-                then 
-                    for kvp in basicBlock.OutgoingEdges do
-                        for _to in kvp.Value do            
-                            edges.Add (edge basicBlock _to)
-                elif basicBlock.OutgoingEdges.ContainsKey CfgInfo.TerminalForCFGEdge
-                then
-                    for _to in basicBlock.OutgoingEdges.[CfgInfo.TerminalForCFGEdge] do            
-                        edges.Add (edge basicBlock _to)
-=======
                 let outgoingEdges = basicBlock.OutgoingEdges
                 if drawInterproceduralEdges then
                     for kvp in outgoingEdges do
@@ -85,7 +68,6 @@
                 elif outgoingEdges.ContainsKey CfgInfo.TerminalForCFGEdge then
                     for src in outgoingEdges[CfgInfo.TerminalForCFGEdge] do
                         edges.Add (edge basicBlock src)
->>>>>>> 9659a5ac
             yield "}"
             yield! edges
         }
@@ -111,19 +93,11 @@
     interface IVisualizer with
         override x.DrawInterproceduralEdges = drawInterproceduralEdges
         override x.AddState state =
-<<<<<<< HEAD
-            visit state.CodeLocation.BasicBlock
-            states.Add state
-
-        override x.TerminateState state =
-            leave state.CodeLocation.BasicBlock
-=======
             Option.iter visit state.CodeLocation.BasicBlock
             states.Add state
 
         override x.TerminateState state =
             Option.iter leave state.CodeLocation.BasicBlock
->>>>>>> 9659a5ac
             states.Remove state |> ignore
 
         override x.VisualizeGraph () =
@@ -138,19 +112,6 @@
             x.Compile()
 
         override x.VisualizeStep fromLoc toState newStates =
-<<<<<<< HEAD
-            let fromLoc = fromLoc.BasicBlock
-            let toLoc = toState.CodeLocation.BasicBlock
-            let transited = fromLoc <> toLoc
-            if transited then
-                leave fromLoc
-                move fromLoc toLoc
-            newStates |> Seq.iter (fun state ->
-                move fromLoc state.CodeLocation.BasicBlock
-                states.Add state)
-            if transited || not <| Seq.isEmpty newStates then
-                (x :> IVisualizer).VisualizeGraph()
-=======
             match fromLoc.BasicBlock, toState.CodeLocation.BasicBlock with
             | Some fromLoc, Some toLoc ->
                 let transited = fromLoc <> toLoc
@@ -162,5 +123,4 @@
                     states.Add state
                 if transited || not <| Seq.isEmpty newStates then
                     (x :> IVisualizer).VisualizeGraph()
-            | _ -> ()
->>>>>>> 9659a5ac
+            | _ -> ()