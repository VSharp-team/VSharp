--- conflicted
+++ resolved
@@ -658,16 +658,9 @@
             | _ ->
                 let structureRef = Dict.getValueOrUpdate dict key (fun () ->
                     Memory.DefaultOf structureType |> ref)
-<<<<<<< HEAD
-                structureRef := x.WriteFields !structureRef value fields
+                structureRef.Value <- x.WriteFields structureRef.Value value fields
 
         member x.UpdateModel (z3Model : Model) (targetModel : model) =
-=======
-                structureRef.Value <- x.WriteFields structureRef.Value value fields
-
-        member x.MkModel (m : Model) =
-            let subst = Dictionary<ISymbolicConstantSource, term>()
->>>>>>> a8eaebbf
             let stackEntries = Dictionary<stackKey, term ref>()
             encodingCache.t2e |> Seq.iter (fun kvp ->
                 match kvp.Key with
@@ -726,13 +719,8 @@
                                 let address = arr.Args |> Array.last |> x.DecodeConcreteHeapAddress t |> ConcreteHeapAddress
                                 HeapRef address t
                         let address = fields |> List.fold (fun address field -> StructField(address, field)) address
-<<<<<<< HEAD
                         let states = Memory.WriteSafe targetModel.state (Ref address) value
                         assert(states.Length = 1 && states.[0] = targetModel.state)
-=======
-                        let states = Memory.Write state (Ref address) value
-                        assert(states.Length = 1 && states.[0] = state)
->>>>>>> a8eaebbf
                     elif arr.IsConst then ()
                     else internalfailf "Unexpected array expression in model: %O" arr
                 parseArray arr)
