--- conflicted
+++ resolved
@@ -39,17 +39,6 @@
     """
 
     best_mutables = [
-<<<<<<< HEAD
-        *select_k_best(decart_scorer, mr, k=4),
-        *select_n_maps_tops(mr, n=4),
-    ]
-
-    average_of_selected = lambda mutables: GeneticLearner.average(mutables)
-    mutate_average_of_selected = lambda mutables: GeneticLearner.mutate(
-        GeneticLearner.average(mutables),
-        mutation_volume=0.25,
-        mutation_freq=0.3,
-=======
         *selectors.select_k_best(scorer.decart_scorer, mr, k=3),
         *selectors.select_n_maps_tops(mr, n=4),
     ]
@@ -58,7 +47,6 @@
     mutated_average_of_best = mutate(average_of_best)
     mutated_average_of_all = average(
         selectors.select_all_models(model_result_with_maps=mr)
->>>>>>> b912b57e
     )
 
     tournament_average = average(
@@ -84,26 +72,12 @@
     avg_best_tops = average_of_selected(select_n_maps_tops(mr, k=1))
 
     return [
-<<<<<<< HEAD
-        *best_decart,
-        *best_euclid,
-        average_of_selected(k_best_euclid),
-        average_of_selected(k_best_decart),
-        avg_best_tops,
-        mutate_average_of_selected(best_mutables),
-        mutate_average_of_selected(select_k_best(decart_scorer, mr, k=1)),
-        mutate_average_of_selected(select_k_best(decart_scorer, mr, k=2)),
-        mutate_average_of_selected(select_k_best(decart_scorer, mr, k=3)),
-        mutate_average_of_selected(select_k_best(euclidean_scorer, mr, k=2)),
-        mutate_average_of_selected(select_k_best(euclidean_scorer, mr, k=3)),
-=======
         *selectors.select_k_best(scorer.decart_scorer, mr, k=5),
         average_of_best,
         mutated_average_of_best,
         mutated_average_of_all,
         tournament_average,
         tournament_average_mutated,
->>>>>>> b912b57e
     ]
 
 
@@ -113,11 +87,6 @@
 
     loaded_model = load_full_model(Constant.IMPORTED_FULL_MODEL_PATH)
 
-<<<<<<< HEAD
-    epochs = 20
-    max_steps = 600
-    n_models = 20
-=======
     epochs = 10
     max_steps = 300
     n_models = 10
@@ -125,7 +94,6 @@
     # every 4th epoch
     epochs_to_verify = [i for i in range(1, epochs + 1) if i % 4 == 0]
     # epochs_to_verify = [4, 8, 10]
->>>>>>> b912b57e
 
     GeneticLearner.set_model(loaded_model, 8)
     models = [GeneticLearner() for _ in range(n_models)]
