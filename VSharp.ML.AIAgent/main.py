import pygad
import pygad.torchga

import learning.genetic_alorithm as ga
import ml.onnx.onnx_import
from config import GeneralConfig
from selection.crossover_type import CrossoverType
from selection.mutation_type import MutationType
from selection.parent_selection_type import ParentSelectionType


def main():
    num_generations = 20
    num_parents_mating = 10
    keep_elitism = 2

<<<<<<< HEAD
    model=SAGEConvModel(64)
    # model = GatedGCNModel(64)
=======
    model = GeneralConfig.MODEL_INIT()
>>>>>>> c83a163a

    model.forward(*ml.onnx.onnx_import.create_torch_dummy_input())
    torch_ga = pygad.torchga.TorchGA(model=model, num_solutions=60)
    initial_population = torch_ga.population_weights

    ga.run(
        server_count=GeneralConfig.SERVER_COUNT,
        num_generations=num_generations,
        num_parents_mating=num_parents_mating,
        keep_elitism=keep_elitism,
        parent_selection_type=ParentSelectionType.STOCHASTIC_UNIVERSAL_SELECTION,
        crossover_type=CrossoverType.SINGLE_POINT,
        mutation_type=MutationType.RANDOM,
        mutation_percent_genes=30,
        initial_population=initial_population,
    )


if __name__ == "__main__":
    main()<|MERGE_RESOLUTION|>--- conflicted
+++ resolved
@@ -14,12 +14,7 @@
     num_parents_mating = 10
     keep_elitism = 2
 
-<<<<<<< HEAD
-    model=SAGEConvModel(64)
-    # model = GatedGCNModel(64)
-=======
     model = GeneralConfig.MODEL_INIT()
->>>>>>> c83a163a
 
     model.forward(*ml.onnx.onnx_import.create_torch_dummy_input())
     torch_ga = pygad.torchga.TorchGA(model=model, num_solutions=60)
