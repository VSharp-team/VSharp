--- conflicted
+++ resolved
@@ -182,37 +182,15 @@
 
             rootCommand.Description = "Symbolic execution engine for .NET";
 
-<<<<<<< HEAD
             entryPointCommand.Handler = CommandHandler.Create<FileInfo, string[], DirectoryInfo, bool, bool, bool>
             (
                 (assemblyPath, args, output, unknownArgs, cIndependence, incrementality) =>
-=======
-            entryPointCommand.Handler = CommandHandler.Create<FileInfo, string[], int, DirectoryInfo, bool>((assemblyPath, args, timeout, output, unknownArgs) =>
-            {
-                var assembly = ResolveAssembly(assemblyPath);
-                if (unknownArgs)
-                    args = null;
-                if (assembly != null)
-                    PostProcess(TestGenerator.Cover(assembly, args, timeout, output.FullName));
-            });
-            allPublicMethodsCommand.Handler = CommandHandler.Create<FileInfo, int, DirectoryInfo>((assemblyPath, timeout, output) =>
-            {
-                var assembly = ResolveAssembly(assemblyPath);
-                if (assembly != null)
-                    PostProcess(TestGenerator.Cover(assembly, timeout, output.FullName));
-            });
-            publicMethodsOfClassCommand.Handler = CommandHandler.Create<string, FileInfo, int, DirectoryInfo>((className, assemblyPath, timeout, output) =>
-            {
-                var assembly = ResolveAssembly(assemblyPath);
-                if (assembly != null)
->>>>>>> 902d63cf
                 {
                     var assembly = ResolveAssembly(assemblyPath);
                     if (unknownArgs)
                         args = null;
                     if (assembly != null)
                     {
-<<<<<<< HEAD
                         var options = new CoverOptions(
                             OutputDirectory: output.FullName,
                             IsConstraintIndependenceEnabled: cIndependence,
@@ -264,21 +242,10 @@
             specificMethodCommand.Handler = CommandHandler.Create<string, FileInfo, DirectoryInfo, bool, bool>
             (
                 (methodName, assemblyPath, output, cIndependence, incrementality) =>
-=======
-                        PostProcess(TestGenerator.Cover(type, timeout, output.FullName));
-                    }
-                }
-            });
-            specificMethodCommand.Handler = CommandHandler.Create<string, FileInfo, int, DirectoryInfo>((methodName, assemblyPath, timeout, output) =>
-            {
-                var assembly = ResolveAssembly(assemblyPath);
-                if (assembly != null)
->>>>>>> 902d63cf
-                {
-                    var assembly = ResolveAssembly(assemblyPath);
-                    if (assembly != null)
-                    {
-<<<<<<< HEAD
+                {
+                    var assembly = ResolveAssembly(assemblyPath);
+                    if (assembly != null)
+                    {
                         var method = ResolveMethod(assembly, methodName);
                         if (method != null)
                         {
@@ -290,9 +257,6 @@
                             
                             PostProcess(TestGenerator.Cover(method, options));
                         }
-=======
-                        PostProcess(TestGenerator.Cover(method, timeout, output.FullName));
->>>>>>> 902d63cf
                     }
                 }
             );
