﻿using System;
using System.Collections.Generic;
using System.IO;
using System.Linq;
using System.Reflection;
using VSharp.Interpreter.IL;
using VSharp.Solver;

namespace VSharp
{
    /// <summary>
    /// Summary of V# test generation process.
    /// </summary>
    public sealed class Statistics
    {
        internal Statistics(TimeSpan time, DirectoryInfo outputDir, uint tests, uint errors, IEnumerable<string> iies)
        {
            TestGenerationTime = time;
            OutputDir = outputDir;
            TestsCount = tests;
            ErrorsCount = errors;
            IncompleteBranches = iies;
        }

        /// <summary>
        /// Overall time of test generation.
        /// </summary>
        public TimeSpan TestGenerationTime { get; }

        /// <summary>
        /// Directory where *.vst tests are placed
        /// </summary>
        public DirectoryInfo OutputDir { get; }

        /// <summary>
        /// The amount of generated unit tests.
        /// </summary>
        public uint TestsCount { get; }

        /// <summary>
        /// The amount of errors found.
        /// </summary>
        public uint ErrorsCount { get; }

        /// <summary>
        /// Some program branches might be failed to investigate. This enumerates the reasons of such failures.
        /// </summary>
        public IEnumerable<string> IncompleteBranches { get; }

        /// <summary>
        /// Writes textual summary of test generation process.
        /// </summary>
        /// <param name="writer">Output writer.</param>
        public void GenerateReport(TextWriter writer)
        {
            writer.WriteLine("Total time: {0:00}:{1:00}:{2:00}.{3}.", TestGenerationTime.Hours,
                TestGenerationTime.Minutes, TestGenerationTime.Seconds, TestGenerationTime.Milliseconds);
            var count = IncompleteBranches.Count();
            if (count > 0)
            {
                writer.WriteLine();
                writer.WriteLine("{0} branch(es) with insufficient input information!", count);
                foreach (var message in IncompleteBranches)
                {
                    writer.WriteLine(message);
                }
            }
            writer.WriteLine("Test results written to {0}", OutputDir.FullName);
        }
    }

    public static class TestGenerator
    {
<<<<<<< HEAD
        private static Statistics StartExploration(List<MethodBase> methods, CoverOptions options, string[] mainArguments = null)
        {
            SILI explorer = new SILI(options.toSiliOptions());
            UnitTests unitTests = new UnitTests(options.OutputDirectory);
            Core.API.ConfigureSolver(SolverPool.mkSolver(), options.IsSolverIncrementalityEnabled);
            Core.API.SetConstraintIndependenceEnabled(options.IsConstraintIndependenceEnabled);
            
            // TODO: single solver instance for multiple methods causes problems in incrementality mode
=======
        private static Statistics StartExploration(List<MethodBase> methods, string resultsFolder, string[] mainArguments = null, int timeout = -1)
        {
            var recThreshold = 0u;
            var options =
                // TODO: customize search strategies via console options
                // new SiliOptions(explorationMode.NewTestCoverageMode(coverageZone.MethodZone, searchMode.NewGuidedMode(searchMode.DFSMode)),
                new SiliOptions(explorationMode.NewTestCoverageMode(coverageZone.MethodZone, searchMode.ShortestDistanceBasedMode),
                    executionMode.SymbolicMode, recThreshold, timeout);
            SILI explorer = new SILI(options);
            UnitTests unitTests = new UnitTests(resultsFolder);
            Core.API.ConfigureSolver(SolverPool.mkSolver());
>>>>>>> 902d63cf
            foreach (var method in methods)
            {
                if (method == method.Module.Assembly.EntryPoint)
                {
                    explorer.InterpretEntryPoint(method, mainArguments, unitTests.GenerateTest, unitTests.GenerateError, _ => { },
                        e => throw e);
                }
                else
                {
                    explorer.InterpretIsolated(method, unitTests.GenerateTest, unitTests.GenerateError, _ => { },
                        e => throw e);
                }
            }

            var statistics = new Statistics(explorer.Statistics.CurrentExplorationTime, unitTests.TestDirectory,
                unitTests.UnitTestsCount, unitTests.ErrorsCount,
                explorer.Statistics.IncompleteStates.Select(e => e.iie.Value.Message).Distinct());
            unitTests.WriteReport(explorer.Statistics.PrintStatistics);
            return statistics;
        }

        public static bool Reproduce(DirectoryInfo testDir)
        {
            return TestRunner.TestRunner.ReproduceTests(testDir);
        }

        /// <summary>
        /// Generates test coverage for specified method.
        /// </summary>
        /// <param name="method">Type to be covered with tests.</param>
<<<<<<< HEAD
        /// <param name="options">Additional parameters of the run.</param>
        /// <returns>Summary of tests generation process.</returns>
        public static Statistics Cover(MethodBase method, CoverOptions options = new())
        {
            List<MethodBase> methods = new List<MethodBase> {method};
            return StartExploration(methods, options);
=======
        /// <param name="timeout">Timeout for code exploration in seconds. Negative value means infinite timeout (up to exhaustive coverage or user interuption).</param>
        /// <param name="outputDirectory">Directory to place generated *.vst tests. If null or empty, process working directory is used.</param>
        /// <returns>Summary of tests generation process.</returns>
        public static Statistics Cover(MethodBase method, int timeout = -1, string outputDirectory = "")
        {
            List<MethodBase> methods = new List<MethodBase> {method};
            return StartExploration(methods, outputDirectory, null, timeout);
>>>>>>> 902d63cf
        }

        /// <summary>
        /// Generates test coverage for all public methods of specified type.
        /// </summary>
        /// <param name="type">Type to be covered with tests.</param>
<<<<<<< HEAD
        /// <param name="options">Additional parameters of the run.</param>
        /// <returns>Summary of tests generation process.</returns>
        /// <exception cref="ArgumentException">Thrown if specified class does not contain public methods.</exception>
        public static Statistics Cover(Type type, CoverOptions options = new())
=======
        /// <param name="timeout">Timeout for code exploration in seconds. Negative value means infinite timeout (up to exhaustive coverage or user interuption).</param>
        /// <param name="outputDirectory">Directory to place generated *.vst tests. If null or empty, process working directory is used.</param>
        /// <returns>Summary of tests generation process.</returns>
        /// <exception cref="ArgumentException">Thrown if specified class does not contain public methods.</exception>
        public static Statistics Cover(Type type, int timeout = -1, string outputDirectory = "")
>>>>>>> 902d63cf
        {
            List<MethodBase> methods = new List<MethodBase>(type.GetConstructors());

            BindingFlags bindingFlags = BindingFlags.Instance | BindingFlags.Static | BindingFlags.Public |
                                        BindingFlags.DeclaredOnly;
            methods.AddRange(type.GetMethods(bindingFlags));

            if (methods.Count == 0)
            {
                throw new ArgumentException("I've not found any public method or constructor of class " + type.FullName);
            }

<<<<<<< HEAD
            return StartExploration(methods, options);
=======
            return StartExploration(methods, outputDirectory, null, timeout);
>>>>>>> 902d63cf
        }

        /// <summary>
        /// Generates test coverage for all public methods of all public classes in the specified assembly.
        /// </summary>
        /// <param name="assembly">Assembly to be covered with tests.</param>
<<<<<<< HEAD
        /// <param name="options">Additional parameters of the run.</param>
        /// <returns>Summary of tests generation process.</returns>
        /// <exception cref="ArgumentException">Thrown if no public methods found in assembly.
        /// </exception>
        public static Statistics Cover(Assembly assembly, CoverOptions options = new())
=======
        /// <param name="timeout">Timeout for code exploration in seconds. Negative value means infinite timeout (up to exhaustive coverage or user interuption).</param>
        /// <param name="outputDirectory">Directory to place generated *.vst tests. If null or empty, process working directory is used.</param>
        /// <returns>Summary of tests generation process.</returns>
        /// <exception cref="ArgumentException">Thrown if no public methods found in assembly.
        /// </exception>
        public static Statistics Cover(Assembly assembly, int timeout = -1, string outputDirectory = "")
>>>>>>> 902d63cf
        {
            List<MethodBase> methods;
            BindingFlags bindingFlags = BindingFlags.Instance | BindingFlags.Static | BindingFlags.Public |
                                        BindingFlags.DeclaredOnly;
            methods = new List<MethodBase>();
            foreach (var t in assembly.GetTypes())
            {
                if (t.IsPublic)
                {
                    foreach (var m in t.GetMethods(bindingFlags))
                    {
                        methods.Add(m);
                    }
                }
            }

            if (methods.Count == 0)
            {
                throw new ArgumentException("I've not found any public method in assembly");
            }

<<<<<<< HEAD
            return StartExploration(methods, options);
=======
            return StartExploration(methods, outputDirectory, null, timeout);
>>>>>>> 902d63cf
        }

        /// <summary>
        /// Generates test coverage for the entry point of the specified assembly.
        /// </summary>
        /// <param name="assembly">Assembly to be covered with tests.</param>
        /// <param name="args">Command line arguments of entry point</param>
<<<<<<< HEAD
        /// <param name="options">Additional parameters of the run.</param>
        /// <returns>Summary of tests generation process.</returns>
        /// <exception cref="ArgumentException">Thrown if assembly does not contain entry point.
        /// </exception>
        public static Statistics Cover(Assembly assembly, string[] args, CoverOptions options = new())
=======
        /// <param name="timeout">Timeout for code exploration in seconds. Negative value means infinite timeout (up to exhaustive coverage or user interuption).</param>
        /// <param name="outputDirectory">Directory to place generated *.vst tests. If null or empty, process working directory is used.</param>
        /// <returns>Summary of tests generation process.</returns>
        /// <exception cref="ArgumentException">Thrown if assembly does not contain entry point.
        /// </exception>
        public static Statistics Cover(Assembly assembly, string[] args, int timeout = -1, string outputDirectory = "")
>>>>>>> 902d63cf
        {
            List<MethodBase> methods;
            var entryPoint = assembly.EntryPoint;
            if (entryPoint == null)
            {
                throw new ArgumentException("I've not found entry point in assembly");
            }
            methods = new List<MethodBase> { entryPoint };

<<<<<<< HEAD
            return StartExploration(methods, options, args);
=======
            return StartExploration(methods, outputDirectory, args, timeout);
>>>>>>> 902d63cf
        }

        /// <summary>
        /// Generates test coverage for the specified method and runs all tests.
        /// </summary>
        /// <param name="method">Type to be covered with tests.</param>
<<<<<<< HEAD
        /// <param name="options">Additional parameters of the run.</param>
        /// <returns>True if all generated tests have passed.</returns>
        public static bool CoverAndRun(MethodBase method, CoverOptions options = new())
        {
            var stats = Cover(method, options);
=======
        /// <param name="timeout">Timeout for code exploration in seconds. Negative value means infinite timeout (up to exhaustive coverage or user interuption).</param>
        /// <param name="outputDirectory">Directory to place generated *.vst tests. If null or empty, process working directory is used.</param>
        /// <returns>True if all generated tests have passed.</returns>
        public static bool CoverAndRun(MethodBase method, int timeout = -1, string outputDirectory = "")
        {
            var stats = Cover(method, timeout, outputDirectory);
>>>>>>> 902d63cf
            return Reproduce(stats.OutputDir);
        }

        /// <summary>
        /// Generates test coverage for the specified type and runs all tests.
        /// </summary>
        /// <param name="type">Type to be covered with tests.</param>
<<<<<<< HEAD
        /// <param name="options">Additional parameters of the run.</param>
        /// <returns>True if all generated tests have passed.</returns>
        /// <exception cref="ArgumentException">Thrown if specified class does not contain public methods.</exception>
        public static bool CoverAndRun(Type type, CoverOptions options = new())
        {
            var stats = Cover(type, options);
=======
        /// <param name="timeout">Timeout for code exploration in seconds. Negative value means infinite timeout (up to exhaustive coverage or user interuption).</param>
        /// <param name="outputDirectory">Directory to place generated *.vst tests. If null or empty, process working directory is used.</param>
        /// <returns>True if all generated tests have passed.</returns>
        /// <exception cref="ArgumentException">Thrown if specified class does not contain public methods.</exception>
        public static bool CoverAndRun(Type type, int timeout = -1, string outputDirectory = "")
        {
            var stats = Cover(type, timeout, outputDirectory);
>>>>>>> 902d63cf
            return Reproduce(stats.OutputDir);
        }

        /// <summary>
        /// Generates test coverage for all public methods of all public classes of the specified assembly and runs all tests.
        /// </summary>
        /// <param name="assembly">Assembly to be covered with tests.</param>
<<<<<<< HEAD
        /// <param name="options">Additional parameters of the run.</param>
        /// <returns>True if all generated tests have passed.</returns>
        /// <exception cref="ArgumentException">Thrown if no public methods found in assembly.
        /// </exception>
        public static bool CoverAndRun(Assembly assembly, CoverOptions options = new())
        {
            var stats = Cover(assembly, options);
=======
        /// <param name="timeout">Timeout for code exploration in seconds. Negative value means infinite timeout (up to exhaustive coverage or user interuption).</param>
        /// <param name="outputDirectory">Directory to place generated *.vst tests. If null or empty, process working directory is used.</param>
        /// <returns>True if all generated tests have passed.</returns>
        /// <exception cref="ArgumentException">Thrown if no public methods found in assembly.
        /// </exception>
        public static bool CoverAndRun(Assembly assembly, int timeout = -1, string outputDirectory = "")
        {
            var stats = Cover(assembly, timeout, outputDirectory);
>>>>>>> 902d63cf
            return Reproduce(stats.OutputDir);
        }

        /// <summary>
        /// Generates test coverage for entry point of the specified assembly and runs all tests.
        /// </summary>
        /// <param name="assembly">Assembly to be covered with tests.</param>
<<<<<<< HEAD
        /// <param name="args">Command line arguments of entry point.</param>
        /// <param name="options">Additional parameters of the run.</param>
        /// <returns>True if all generated tests have passed.</returns>
        /// <exception cref="ArgumentException">Thrown if assembly does not contain entry point.</exception>
        public static bool CoverAndRun(Assembly assembly, string[] args, CoverOptions options = new())
        {
            var stats = Cover(assembly, args, options);
=======
        /// <param name="args">Command line arguments of entry point</param>
        /// <param name="timeout">Timeout for code exploration in seconds. Negative value means infinite timeout (up to exhaustive coverage or user interuption).</param>
        /// <param name="outputDirectory">Directory to place generated *.vst tests. If null or empty, process working directory is used.</param>
        /// <returns>True if all generated tests have passed.</returns>
        /// <exception cref="ArgumentException">Thrown if assembly does not contain entry point.</exception>
        public static bool CoverAndRun(Assembly assembly, string[] args, int timeout = -1, string outputDirectory = "")
        {
            var stats = Cover(assembly, args, timeout, outputDirectory);
>>>>>>> 902d63cf
            return Reproduce(stats.OutputDir);
        }

    }

}<|MERGE_RESOLUTION|>--- conflicted
+++ resolved
@@ -71,28 +71,15 @@
 
     public static class TestGenerator
     {
-<<<<<<< HEAD
-        private static Statistics StartExploration(List<MethodBase> methods, CoverOptions options, string[] mainArguments = null)
-        {
+        private static Statistics StartExploration(List<MethodBase> methods, string resultsFolder, string[] mainArguments = null, int timeout = -1)
+        {
+            // TODO: customize search strategies via console options
             SILI explorer = new SILI(options.toSiliOptions());
             UnitTests unitTests = new UnitTests(options.OutputDirectory);
             Core.API.ConfigureSolver(SolverPool.mkSolver(), options.IsSolverIncrementalityEnabled);
             Core.API.SetConstraintIndependenceEnabled(options.IsConstraintIndependenceEnabled);
             
             // TODO: single solver instance for multiple methods causes problems in incrementality mode
-=======
-        private static Statistics StartExploration(List<MethodBase> methods, string resultsFolder, string[] mainArguments = null, int timeout = -1)
-        {
-            var recThreshold = 0u;
-            var options =
-                // TODO: customize search strategies via console options
-                // new SiliOptions(explorationMode.NewTestCoverageMode(coverageZone.MethodZone, searchMode.NewGuidedMode(searchMode.DFSMode)),
-                new SiliOptions(explorationMode.NewTestCoverageMode(coverageZone.MethodZone, searchMode.ShortestDistanceBasedMode),
-                    executionMode.SymbolicMode, recThreshold, timeout);
-            SILI explorer = new SILI(options);
-            UnitTests unitTests = new UnitTests(resultsFolder);
-            Core.API.ConfigureSolver(SolverPool.mkSolver());
->>>>>>> 902d63cf
             foreach (var method in methods)
             {
                 if (method == method.Module.Assembly.EntryPoint)
@@ -123,40 +110,22 @@
         /// Generates test coverage for specified method.
         /// </summary>
         /// <param name="method">Type to be covered with tests.</param>
-<<<<<<< HEAD
-        /// <param name="options">Additional parameters of the run.</param>
-        /// <returns>Summary of tests generation process.</returns>
-        public static Statistics Cover(MethodBase method, CoverOptions options = new())
+        /// <param name="timeout">Timeout for code exploration in seconds. Negative value means infinite timeout (up to exhaustive coverage or user interuption).</param>
+        /// <returns>Summary of tests generation process.</returns>
+        public static Statistics Cover(MethodBase method, int timeout = -1, string outputDirectory = "")
         {
             List<MethodBase> methods = new List<MethodBase> {method};
             return StartExploration(methods, options);
-=======
-        /// <param name="timeout">Timeout for code exploration in seconds. Negative value means infinite timeout (up to exhaustive coverage or user interuption).</param>
-        /// <param name="outputDirectory">Directory to place generated *.vst tests. If null or empty, process working directory is used.</param>
-        /// <returns>Summary of tests generation process.</returns>
-        public static Statistics Cover(MethodBase method, int timeout = -1, string outputDirectory = "")
-        {
-            List<MethodBase> methods = new List<MethodBase> {method};
-            return StartExploration(methods, outputDirectory, null, timeout);
->>>>>>> 902d63cf
         }
 
         /// <summary>
         /// Generates test coverage for all public methods of specified type.
         /// </summary>
         /// <param name="type">Type to be covered with tests.</param>
-<<<<<<< HEAD
-        /// <param name="options">Additional parameters of the run.</param>
-        /// <returns>Summary of tests generation process.</returns>
-        /// <exception cref="ArgumentException">Thrown if specified class does not contain public methods.</exception>
-        public static Statistics Cover(Type type, CoverOptions options = new())
-=======
-        /// <param name="timeout">Timeout for code exploration in seconds. Negative value means infinite timeout (up to exhaustive coverage or user interuption).</param>
         /// <param name="outputDirectory">Directory to place generated *.vst tests. If null or empty, process working directory is used.</param>
         /// <returns>Summary of tests generation process.</returns>
         /// <exception cref="ArgumentException">Thrown if specified class does not contain public methods.</exception>
         public static Statistics Cover(Type type, int timeout = -1, string outputDirectory = "")
->>>>>>> 902d63cf
         {
             List<MethodBase> methods = new List<MethodBase>(type.GetConstructors());
 
@@ -169,31 +138,18 @@
                 throw new ArgumentException("I've not found any public method or constructor of class " + type.FullName);
             }
 
-<<<<<<< HEAD
             return StartExploration(methods, options);
-=======
-            return StartExploration(methods, outputDirectory, null, timeout);
->>>>>>> 902d63cf
         }
 
         /// <summary>
         /// Generates test coverage for all public methods of all public classes in the specified assembly.
         /// </summary>
         /// <param name="assembly">Assembly to be covered with tests.</param>
-<<<<<<< HEAD
-        /// <param name="options">Additional parameters of the run.</param>
-        /// <returns>Summary of tests generation process.</returns>
-        /// <exception cref="ArgumentException">Thrown if no public methods found in assembly.
-        /// </exception>
-        public static Statistics Cover(Assembly assembly, CoverOptions options = new())
-=======
-        /// <param name="timeout">Timeout for code exploration in seconds. Negative value means infinite timeout (up to exhaustive coverage or user interuption).</param>
         /// <param name="outputDirectory">Directory to place generated *.vst tests. If null or empty, process working directory is used.</param>
         /// <returns>Summary of tests generation process.</returns>
         /// <exception cref="ArgumentException">Thrown if no public methods found in assembly.
         /// </exception>
         public static Statistics Cover(Assembly assembly, int timeout = -1, string outputDirectory = "")
->>>>>>> 902d63cf
         {
             List<MethodBase> methods;
             BindingFlags bindingFlags = BindingFlags.Instance | BindingFlags.Static | BindingFlags.Public |
@@ -215,11 +171,7 @@
                 throw new ArgumentException("I've not found any public method in assembly");
             }
 
-<<<<<<< HEAD
             return StartExploration(methods, options);
-=======
-            return StartExploration(methods, outputDirectory, null, timeout);
->>>>>>> 902d63cf
         }
 
         /// <summary>
@@ -227,20 +179,11 @@
         /// </summary>
         /// <param name="assembly">Assembly to be covered with tests.</param>
         /// <param name="args">Command line arguments of entry point</param>
-<<<<<<< HEAD
-        /// <param name="options">Additional parameters of the run.</param>
-        /// <returns>Summary of tests generation process.</returns>
-        /// <exception cref="ArgumentException">Thrown if assembly does not contain entry point.
-        /// </exception>
-        public static Statistics Cover(Assembly assembly, string[] args, CoverOptions options = new())
-=======
-        /// <param name="timeout">Timeout for code exploration in seconds. Negative value means infinite timeout (up to exhaustive coverage or user interuption).</param>
         /// <param name="outputDirectory">Directory to place generated *.vst tests. If null or empty, process working directory is used.</param>
         /// <returns>Summary of tests generation process.</returns>
         /// <exception cref="ArgumentException">Thrown if assembly does not contain entry point.
         /// </exception>
         public static Statistics Cover(Assembly assembly, string[] args, int timeout = -1, string outputDirectory = "")
->>>>>>> 902d63cf
         {
             List<MethodBase> methods;
             var entryPoint = assembly.EntryPoint;
@@ -250,31 +193,18 @@
             }
             methods = new List<MethodBase> { entryPoint };
 
-<<<<<<< HEAD
             return StartExploration(methods, options, args);
-=======
-            return StartExploration(methods, outputDirectory, args, timeout);
->>>>>>> 902d63cf
         }
 
         /// <summary>
         /// Generates test coverage for the specified method and runs all tests.
         /// </summary>
         /// <param name="method">Type to be covered with tests.</param>
-<<<<<<< HEAD
-        /// <param name="options">Additional parameters of the run.</param>
-        /// <returns>True if all generated tests have passed.</returns>
-        public static bool CoverAndRun(MethodBase method, CoverOptions options = new())
+        /// <param name="outputDirectory">Directory to place generated *.vst tests. If null or empty, process working directory is used.</param>
+        /// <returns>True if all generated tests have passed.</returns>
+        public static bool CoverAndRun(MethodBase method, int timeout = -1, string outputDirectory = "")
         {
             var stats = Cover(method, options);
-=======
-        /// <param name="timeout">Timeout for code exploration in seconds. Negative value means infinite timeout (up to exhaustive coverage or user interuption).</param>
-        /// <param name="outputDirectory">Directory to place generated *.vst tests. If null or empty, process working directory is used.</param>
-        /// <returns>True if all generated tests have passed.</returns>
-        public static bool CoverAndRun(MethodBase method, int timeout = -1, string outputDirectory = "")
-        {
-            var stats = Cover(method, timeout, outputDirectory);
->>>>>>> 902d63cf
             return Reproduce(stats.OutputDir);
         }
 
@@ -282,22 +212,12 @@
         /// Generates test coverage for the specified type and runs all tests.
         /// </summary>
         /// <param name="type">Type to be covered with tests.</param>
-<<<<<<< HEAD
-        /// <param name="options">Additional parameters of the run.</param>
-        /// <returns>True if all generated tests have passed.</returns>
-        /// <exception cref="ArgumentException">Thrown if specified class does not contain public methods.</exception>
-        public static bool CoverAndRun(Type type, CoverOptions options = new())
-        {
-            var stats = Cover(type, options);
-=======
-        /// <param name="timeout">Timeout for code exploration in seconds. Negative value means infinite timeout (up to exhaustive coverage or user interuption).</param>
         /// <param name="outputDirectory">Directory to place generated *.vst tests. If null or empty, process working directory is used.</param>
         /// <returns>True if all generated tests have passed.</returns>
         /// <exception cref="ArgumentException">Thrown if specified class does not contain public methods.</exception>
         public static bool CoverAndRun(Type type, int timeout = -1, string outputDirectory = "")
         {
-            var stats = Cover(type, timeout, outputDirectory);
->>>>>>> 902d63cf
+            var stats = Cover(type, options);
             return Reproduce(stats.OutputDir);
         }
 
@@ -305,24 +225,13 @@
         /// Generates test coverage for all public methods of all public classes of the specified assembly and runs all tests.
         /// </summary>
         /// <param name="assembly">Assembly to be covered with tests.</param>
-<<<<<<< HEAD
-        /// <param name="options">Additional parameters of the run.</param>
-        /// <returns>True if all generated tests have passed.</returns>
-        /// <exception cref="ArgumentException">Thrown if no public methods found in assembly.
-        /// </exception>
-        public static bool CoverAndRun(Assembly assembly, CoverOptions options = new())
-        {
-            var stats = Cover(assembly, options);
-=======
-        /// <param name="timeout">Timeout for code exploration in seconds. Negative value means infinite timeout (up to exhaustive coverage or user interuption).</param>
         /// <param name="outputDirectory">Directory to place generated *.vst tests. If null or empty, process working directory is used.</param>
         /// <returns>True if all generated tests have passed.</returns>
         /// <exception cref="ArgumentException">Thrown if no public methods found in assembly.
         /// </exception>
         public static bool CoverAndRun(Assembly assembly, int timeout = -1, string outputDirectory = "")
         {
-            var stats = Cover(assembly, timeout, outputDirectory);
->>>>>>> 902d63cf
+            var stats = Cover(assembly, options);
             return Reproduce(stats.OutputDir);
         }
 
@@ -330,24 +239,13 @@
         /// Generates test coverage for entry point of the specified assembly and runs all tests.
         /// </summary>
         /// <param name="assembly">Assembly to be covered with tests.</param>
-<<<<<<< HEAD
-        /// <param name="args">Command line arguments of entry point.</param>
-        /// <param name="options">Additional parameters of the run.</param>
-        /// <returns>True if all generated tests have passed.</returns>
-        /// <exception cref="ArgumentException">Thrown if assembly does not contain entry point.</exception>
-        public static bool CoverAndRun(Assembly assembly, string[] args, CoverOptions options = new())
-        {
-            var stats = Cover(assembly, args, options);
-=======
         /// <param name="args">Command line arguments of entry point</param>
-        /// <param name="timeout">Timeout for code exploration in seconds. Negative value means infinite timeout (up to exhaustive coverage or user interuption).</param>
         /// <param name="outputDirectory">Directory to place generated *.vst tests. If null or empty, process working directory is used.</param>
         /// <returns>True if all generated tests have passed.</returns>
         /// <exception cref="ArgumentException">Thrown if assembly does not contain entry point.</exception>
         public static bool CoverAndRun(Assembly assembly, string[] args, int timeout = -1, string outputDirectory = "")
         {
-            var stats = Cover(assembly, args, timeout, outputDirectory);
->>>>>>> 902d63cf
+            var stats = Cover(assembly, args, options);
             return Reproduce(stats.OutputDir);
         }
 
