--- conflicted
+++ resolved
@@ -56,7 +56,6 @@
             return checked(x0 + unchecked(x1 + checked(x2 + x3 + x4)) + unchecked(x5 - x6 * x7));
         }
 
-<<<<<<< HEAD
         private static int CheckOverflow0(int x0, int x1)
         {
             return checked (2147483620 + x0 + 2147483620) + x1;
@@ -89,7 +88,8 @@
             int x = 255;
             int y = 0;
             return (x / y + x1);
-=======
+        }
+
         // log(x)
         public static double LogMethod1(double x)
         {
@@ -394,7 +394,6 @@
         public static double Atan2Method3()
         {
             return Math.Atan2(1, Double.PositiveInfinity);
->>>>>>> 73c334fc
         }
     }
 }