﻿<Project Sdk="Microsoft.NET.Sdk">

    <PropertyGroup>
        <TargetFramework>netcoreapp6.0</TargetFramework>
        <Configurations>Debug;Release;DebugTailRec</Configurations>
        <Platforms>AnyCPU</Platforms>
    </PropertyGroup>

    <PropertyGroup Condition=" '$(Configuration)' == 'Debug' ">
        <Tailcalls>false</Tailcalls>
    </PropertyGroup>

    <PropertyGroup Condition=" '$(Configuration)' == 'DebugTailRec' ">
        <Tailcalls>true</Tailcalls>
        <DebugSymbols>true</DebugSymbols>
        <DefineConstants>TRACE;DEBUG</DefineConstants>
    </PropertyGroup>

    <ItemGroup>
        <Compile Include="Options.fs" />
        <Compile Include="InstructionPointer.fs" />
        <Compile Include="CILState.fs" />
        <Compile Include="Statistics.fs" />
        <Compile Include="Searcher.fs" />
        <Compile Include="Interpreter.fs" />
        <Compile Include="CombinedWeighter.fs" />
        <Compile Include="DistanceWeighter.fs" />
        <Compile Include="ContributedCoverageSearcher.fs" />
        <Compile Include="DFSSortedByContributedCoverageSearcher.fs" />
        <Compile Include="InterleavedSearcher.fs" />
        <Compile Include="TargetedSearcher.fs" />
        <Compile Include="FairSearcher.fs" />
        <Compile Include="AISearcher.fs" />
        <Compile Include="BidirectionalSearcher.fs" />
        <Compile Include="TestGenerator.fs" />
        <Compile Include="SILI.fs" />
    </ItemGroup>

    <ItemGroup>
        <ProjectReference Include="..\VSharp.IL\VSharp.IL.fsproj" />
        <ProjectReference Include="..\VSharp.InternalCalls\VSharp.InternalCalls.fsproj" />
        <ProjectReference Include="..\VSharp.SILI.Core\VSharp.SILI.Core.fsproj" />
        <ProjectReference Include="..\VSharp.Solver\VSharp.Solver.fsproj" />
    </ItemGroup>

<<<<<<< HEAD
    <Target Name="CloneDotnetRuntime" BeforeTargets="UnixBuildConcolic;WinBuildConcolic" Condition=" $(BuildConcolic) And !Exists('../runtime') ">
        <Exec Command="&#xA;            cd ../&#xA;            git clone https://github.com/dotnet/runtime.git&#xA;            cd runtime&#xA;            git checkout 3a25a7f1cc446b60678ed25c9d829420d6321eba" />
    </Target>

<!--Building concolic every project build, to disable this, uncomment line below-->
<!--    <Target Name="BuildConcolic" AfterTargets="BeforeBuild" Condition =" !Exists('../VSharp.ClrInteraction/cmake-build-debug') ">-->
    <Target Name="UnixBuildConcolic" AfterTargets="BeforeBuild" Condition=" $(BuildConcolic) And !$([MSBuild]::IsOSPlatform('Windows')) ">
        <Exec Command="&#xA;            cd ../VSharp.ClrInteraction&#xA;            mkdir cmake-build-debug&#xA;            cd cmake-build-debug&#xA;            cmake -G &quot;Unix Makefiles&quot; -DCMAKE_BUILD_TYPE=Debug ../&#xA;            cmake --build . --target vsharpConcolic -j 6" />
    </Target>

    <Target Name="WinBuildConcolic" AfterTargets="BeforeBuild" Condition=" $(BuildConcolic) And $([MSBuild]::IsOSPlatform('Windows')) ">
        <Exec Command="&#xA;            cd ../VSharp.ClrInteraction&#xA;            mkdir build&#xA;            msbuild VSharp.ClrInteraction.vcxproj /p:Configuration=&quot;Debug&quot; /p:BuildOS=&quot;Windows_NT&quot; /p:BuildType=&quot;Debug&quot; /p:BuildArch=&quot;x64&quot; /p:Platform=&quot;x64&quot;" />
    </Target>

    <ItemGroup Condition=" $(BuildConcolic) And $([MSBuild]::IsOSPlatform('Linux')) ">
        <Content Include="..\VSharp.ClrInteraction\cmake-build-debug\libvsharpConcolic.so">
            <Link>libvsharpConcolic.so</Link>
            <CopyToOutputDirectory>Always</CopyToOutputDirectory>
        </Content>
    </ItemGroup>

    <ItemGroup Condition=" $(BuildConcolic) And $([MSBuild]::IsOSPlatform('OSX')) ">
        <Content Include="..\VSharp.ClrInteraction\cmake-build-debug\libvsharpConcolic.dylib">
            <Link>libvsharpConcolic.dylib</Link>
            <CopyToOutputDirectory>Always</CopyToOutputDirectory>
        </Content>
    </ItemGroup>

    <ItemGroup Condition=" $(BuildConcolic) And $([MSBuild]::IsOSPlatform('Windows')) ">
        <Content Include="..\VSharp.ClrInteraction\build\libvsharpConcolic.dll">
            <Link>libvsharpConcolic.dll</Link>
            <CopyToOutputDirectory>Always</CopyToOutputDirectory>
        </Content>
    </ItemGroup>

=======
>>>>>>> 60773ce6
    <ItemGroup>
      <PackageReference Update="FSharp.Core" Version="7.0.300" />
    </ItemGroup>

</Project><|MERGE_RESOLUTION|>--- conflicted
+++ resolved
@@ -1,4 +1,4 @@
-﻿<Project Sdk="Microsoft.NET.Sdk">
+<Project Sdk="Microsoft.NET.Sdk">
 
     <PropertyGroup>
         <TargetFramework>netcoreapp6.0</TargetFramework>
@@ -43,44 +43,6 @@
         <ProjectReference Include="..\VSharp.Solver\VSharp.Solver.fsproj" />
     </ItemGroup>
 
-<<<<<<< HEAD
-    <Target Name="CloneDotnetRuntime" BeforeTargets="UnixBuildConcolic;WinBuildConcolic" Condition=" $(BuildConcolic) And !Exists('../runtime') ">
-        <Exec Command="&#xA;            cd ../&#xA;            git clone https://github.com/dotnet/runtime.git&#xA;            cd runtime&#xA;            git checkout 3a25a7f1cc446b60678ed25c9d829420d6321eba" />
-    </Target>
-
-<!--Building concolic every project build, to disable this, uncomment line below-->
-<!--    <Target Name="BuildConcolic" AfterTargets="BeforeBuild" Condition =" !Exists('../VSharp.ClrInteraction/cmake-build-debug') ">-->
-    <Target Name="UnixBuildConcolic" AfterTargets="BeforeBuild" Condition=" $(BuildConcolic) And !$([MSBuild]::IsOSPlatform('Windows')) ">
-        <Exec Command="&#xA;            cd ../VSharp.ClrInteraction&#xA;            mkdir cmake-build-debug&#xA;            cd cmake-build-debug&#xA;            cmake -G &quot;Unix Makefiles&quot; -DCMAKE_BUILD_TYPE=Debug ../&#xA;            cmake --build . --target vsharpConcolic -j 6" />
-    </Target>
-
-    <Target Name="WinBuildConcolic" AfterTargets="BeforeBuild" Condition=" $(BuildConcolic) And $([MSBuild]::IsOSPlatform('Windows')) ">
-        <Exec Command="&#xA;            cd ../VSharp.ClrInteraction&#xA;            mkdir build&#xA;            msbuild VSharp.ClrInteraction.vcxproj /p:Configuration=&quot;Debug&quot; /p:BuildOS=&quot;Windows_NT&quot; /p:BuildType=&quot;Debug&quot; /p:BuildArch=&quot;x64&quot; /p:Platform=&quot;x64&quot;" />
-    </Target>
-
-    <ItemGroup Condition=" $(BuildConcolic) And $([MSBuild]::IsOSPlatform('Linux')) ">
-        <Content Include="..\VSharp.ClrInteraction\cmake-build-debug\libvsharpConcolic.so">
-            <Link>libvsharpConcolic.so</Link>
-            <CopyToOutputDirectory>Always</CopyToOutputDirectory>
-        </Content>
-    </ItemGroup>
-
-    <ItemGroup Condition=" $(BuildConcolic) And $([MSBuild]::IsOSPlatform('OSX')) ">
-        <Content Include="..\VSharp.ClrInteraction\cmake-build-debug\libvsharpConcolic.dylib">
-            <Link>libvsharpConcolic.dylib</Link>
-            <CopyToOutputDirectory>Always</CopyToOutputDirectory>
-        </Content>
-    </ItemGroup>
-
-    <ItemGroup Condition=" $(BuildConcolic) And $([MSBuild]::IsOSPlatform('Windows')) ">
-        <Content Include="..\VSharp.ClrInteraction\build\libvsharpConcolic.dll">
-            <Link>libvsharpConcolic.dll</Link>
-            <CopyToOutputDirectory>Always</CopyToOutputDirectory>
-        </Content>
-    </ItemGroup>
-
-=======
->>>>>>> 60773ce6
     <ItemGroup>
       <PackageReference Update="FSharp.Core" Version="7.0.300" />
     </ItemGroup>
