--- conflicted
+++ resolved
@@ -5,20 +5,6 @@
 open System.Collections.Generic
 open Types.Constructor
 
-<<<<<<< HEAD
-=======
-[<StructuralEquality;NoComparison>]
-type FunctionIdentifier =
-    | MetadataMethodIdentifier of JetBrains.Metadata.Reader.API.IMetadataMethod
-    | DelegateIdentifier of JetBrains.Decompiler.Ast.INode
-    | StandardFunctionIdentifier of Operations.StandardFunction
-    override x.ToString() =
-        match x with
-        | MetadataMethodIdentifier mm -> mm.Name
-        | DelegateIdentifier _ -> "<delegate>"
-        | StandardFunctionIdentifier sf -> sf.ToString()
-
->>>>>>> 79fbaa8a
 type StackKey = string * string  // Name and token
 
 type LocationBinding = JetBrains.Decompiler.Ast.INode
@@ -150,36 +136,20 @@
     [<CustomEquality;NoComparison>]
     Term =
         {term : TermNode; metadata : TermMetadata}
-<<<<<<< HEAD
-        override this.ToString() = this.term.ToString()
-        override this.GetHashCode() = this.term.GetHashCode()
-        override this.Equals(o : obj) =
-=======
-        override x.ToString() =
-            x.term.ToString()
-        override x.GetHashCode() =
-            x.term.GetHashCode()
+        override x.ToString() = x.term.ToString()
+        override x.GetHashCode() = x.term.GetHashCode()
         override x.Equals(o : obj) =
->>>>>>> 79fbaa8a
             match o with
             | :? Term as other -> x.term.Equals(other.term)
             | _ -> false
 
-<<<<<<< HEAD
 and
     [<AbstractClass>]
     SymbolicConstantSource() =
         abstract SubTerms : Term seq
-        override this.GetHashCode() =
-            this.GetType().GetHashCode()
-        override this.Equals(o : obj) = o.GetType() = this.GetType()
-=======
-and SymbolicConstantSource() =
-    override x.GetHashCode() =
-        x.GetType().GetHashCode()
-    override x.Equals(o : obj) =
-        o.GetType() = x.GetType()
->>>>>>> 79fbaa8a
+        override x.GetHashCode() =
+            x.GetType().GetHashCode()
+        override x.Equals(o : obj) = o.GetType() = x.GetType()
 
 and SymbolicHeap = Heap<Term, Term>
 
