--- conflicted
+++ resolved
@@ -76,17 +76,11 @@
     let internal writeStackLocation ((s, h, m, f, p) : state) key value : state =
         (MappedStack.add key value s, h, m, f, p)
 
-<<<<<<< HEAD
     let internal stackFold = MappedStack.fold
 
-    let internal frameTime ((_, _, _, f, _) : state) key =
-        match List.tryFind (fst >> List.exists (fst >> ((=) key))) f with
-        | Some(_, t) -> t
-=======
     let internal frameTime ((_, _, _, (f, _), _) : state) key =
         match List.tryFind (snd3 >> List.exists (fst3 >> ((=) key))) f with
         | Some(_, _, t) -> t
->>>>>>> cb18b93d
         | None -> internalfailf "stack does not contain key %O!" key
 
     let internal typeOfStackLocation ((_, _, _, (f, _), _) : state) key =
@@ -117,17 +111,14 @@
     let internal withHeap ((s, h, m, f, p) : state) h' = (s, h', m, f, p)
     let internal withStatics ((s, h, m, f, p) : state) m' = (s, h, m', f, p)
 
-<<<<<<< HEAD
-    let internal stackLocationToReference location =
-        StackRef(location, [])
-    let internal staticLocationToReference = function
-        | Concrete(location, String) -> StaticRef(location :?> string, [])
+    let internal stackLocationToReference state location =
+        StackRef location [] (metadataOfStackLocation state location)
+    let internal staticLocationToReference term =
+        match term.term with
+        | Concrete(location, String) -> StaticRef (location :?> string) [] term.metadata
         | _ -> __notImplemented__()
 
-    let private staticKeyToString = function
-=======
     let private staticKeyToString = term >> function
->>>>>>> cb18b93d
         | Concrete(typeName, String) -> System.Type.GetType(typeName :?> string).FullName
         | t -> toString t
 
