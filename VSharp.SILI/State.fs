--- conflicted
+++ resolved
@@ -1,5 +1,4 @@
 ﻿namespace VSharp
-open System.Collections.Immutable
 open VSharp.Utils
 open VSharp.Types
 
@@ -13,12 +12,11 @@
     type internal entry = { key : StackKey; mtd : TermMetadata; typ : TermType option }
     type internal stackFrame = { func : (FunctionIdentifier * pathCondition) option; entries : list<entry> ; time : Timestamp }
     type internal frames = { f : Stack.stack<stackFrame>; sh : StackHash }
-    type internal miscellaneous = ImmutableHashSet<obj>
-    type internal state = { stack : stack; heap : heap; statics : staticMemory; frames : frames; pc : pathCondition; misc : miscellaneous }
+    type internal state = { stack : stack; heap : heap; statics : staticMemory; frames : frames; pc : pathCondition }
 
 // ------------------------------- Primitives -------------------------------
 
-    let internal empty : state = { stack = MappedStack.empty; heap = SymbolicHeap.empty; statics = SymbolicHeap.empty; frames = { f = Stack.empty; sh = List.empty }; pc = List.empty; misc = miscellaneous.Empty}
+    let internal empty : state = { stack = MappedStack.empty; heap = SymbolicHeap.empty; statics = SymbolicHeap.empty; frames = { f = Stack.empty; sh = List.empty }; pc = List.empty }
 
     type internal 'a SymbolicValue =
         | Specified of 'a
@@ -27,37 +25,22 @@
     let internal zeroTime : Timestamp = System.UInt32.MinValue
 
     let internal nameOfLocation = term >> function
-<<<<<<< HEAD
         | HeapRef(((_, t), []), _) -> toString t
         | StackRef((name, _), []) -> name
         | StaticRef(name, []) -> System.Type.GetType(name).FullName
         | HeapRef((_, path), _)
         | StackRef(_, path)
         | StaticRef(_, path) -> path |> Seq.map (fst >> toString) |> join "."
-=======
-        | HeapRef((_, (x, _)::xs), _) -> toString x
-        | HeapRef(((x, _), _), _) -> toString x
-        | StackRef((name, _), x::_) -> sprintf "%s.%O" name x
-        | StackRef((name, _), _) -> name
-        | StaticRef(name, x::_) -> sprintf "%O.%O" name x
-        | StaticRef(name, _) -> toString name
->>>>>>> b89c9c78
         | l -> "requested name of an unexpected location " + (toString l) |> internalfail
 
     let internal readStackLocation (s : state) key = MappedStack.find key s.stack
     let internal readHeapLocation (s : state) key = s.heap.[key] |> fst3
     let internal readStaticLocation (s : state) key = s.statics.[key] |> fst3
 
-<<<<<<< HEAD
-    let internal isAllocatedOnStack ((s, _, _, _, _) : state) key = MappedStack.containsKey key s
-    let internal isAllocatedInHeap ((_, h, _, _, _) : state) key = Heap.contains key h
-    let internal staticMembersInitialized ((_, _, m, _, _) : state) typeName =
-        SymbolicHeap.contains (Terms.MakeStringKey typeName) m
-=======
     let internal isAllocatedOnStack (s : state) key = MappedStack.containsKey key s.stack
+    let internal isAllocatedInHeap (s : state) key = Heap.contains key s.heap
     let internal staticMembersInitialized (s : state) typeName =
         SymbolicHeap.contains (Terms.MakeStringKey typeName) s.statics
->>>>>>> b89c9c78
 
     let internal newStackFrame time metadata (s : state) funcId frame : state =
         let pushOne (map : stack) (key, value, typ) =
@@ -97,31 +80,25 @@
     let internal writeStackLocation (s : state) key value : state =
         { s with stack = MappedStack.add key value s.stack }
 
-<<<<<<< HEAD
     let internal stackFold = MappedStack.fold
 
-    let internal frameTime ((_, _, _, (f, _), _) : state) key =
-        match List.tryFind (snd3 >> List.exists (fst3 >> ((=) key))) f with
-        | Some(_, _, t) -> t
-=======
-    let inline getEntriesOfFrame f = f.entries
-    let inline getKeyOfEntry en = en.key
+    let inline private entriesOfFrame f = f.entries
+    let inline private keyOfEntry en = en.key
 
     let internal frameTime (s : state) key =
-        match List.tryFind (getEntriesOfFrame >> List.exists (getKeyOfEntry >> ((=) key))) s.frames.f with
+        match List.tryFind (entriesOfFrame >> List.exists (keyOfEntry >> ((=) key))) s.frames.f with
         | Some { func = _; entries = _; time = t} -> t
->>>>>>> b89c9c78
         | None -> internalfailf "stack does not contain key %O!" key
 
     let internal typeOfStackLocation (s : state) key =
-        let forMatch = List.tryPick (getEntriesOfFrame >> List.tryPick (fun { key = l; mtd = _; typ = t } -> if l = key then Some t else None)) s.frames.f
+        let forMatch = List.tryPick (entriesOfFrame >> List.tryPick (fun { key = l; mtd = _; typ = t } -> if l = key then Some t else None)) s.frames.f
         match forMatch with
         | Some (Some t) -> t
         | Some None -> internalfailf "unknown type of stack location %O!" key
         | None -> internalfailf "stack does not contain key %O!" key
 
     let internal metadataOfStackLocation (s : state) key =
-        match List.tryPick (getEntriesOfFrame >> List.tryPick (fun { key = l; mtd = m; typ = _ } -> if l = key then Some m else None)) s.frames.f with
+        match List.tryPick (entriesOfFrame >> List.tryPick (fun { key = l; mtd = m; typ = _ } -> if l = key then Some m else None)) s.frames.f with
         | Some t -> t
         | None -> internalfailf "stack does not contain key %O!" key
 
@@ -180,15 +157,9 @@
         let fql = StackRef metadata key [] in
         (genericLazyInstantiator metadata time fql t (), time, time)
 
-<<<<<<< HEAD
-    let internal dumpMemory ((_, h, m, _, _) : state) =
-        let sh = Heap.dump h heapKeyToString in
-        let mh = Heap.dump m staticKeyToString in
-=======
     let internal dumpMemory (s : state) =
-        let sh = Heap.dump s.heap toString in
+        let sh = Heap.dump s.heap heapKeyToString in
         let mh = Heap.dump s.statics staticKeyToString in
->>>>>>> b89c9c78
         let separator = if System.String.IsNullOrWhiteSpace(sh) then "" else "\n"
         sh + separator + mh
 
@@ -200,8 +171,7 @@
         let mergedStack = MappedStack.merge2 s1.stack s2.stack resolve (stackLazyInstantiator s1) in
         let mergedHeap = Heap.merge2 s1.heap s2.heap resolve in
         let mergedStatics = Heap.merge2 s1.statics s2.statics resolve in
-        let mergedMisc = s1.misc.Union s2.misc in
-        { s1 with stack = mergedStack; heap = mergedHeap; statics = mergedStatics; misc = mergedMisc }
+        { s1 with stack = mergedStack; heap = mergedHeap; statics = mergedStatics }
 
     let internal merge guards states resolve : state =
         assert(List.length states > 0)
@@ -213,5 +183,4 @@
         let mergedStack = MappedStack.merge guards (List.map stackOf states) resolve (stackLazyInstantiator first) in
         let mergedHeap = Heap.merge guards (List.map heapOf states) resolve in
         let mergedStatics = Heap.merge guards (List.map staticsOf states) resolve in
-        let mergedMisc = states |> List.tail |> List.fold (fun (acc : miscellaneous) s -> acc.Union s.misc) first.misc in
-        { stack = mergedStack; heap = mergedHeap; statics = mergedStatics; frames = frames; pc = path; misc = mergedMisc }+        { stack = mergedStack; heap = mergedHeap; statics = mergedStatics; frames = frames; pc = path }