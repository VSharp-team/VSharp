--- conflicted
+++ resolved
@@ -21,18 +21,10 @@
     | ConcolicMode
     | SymbolicMode
 
-<<<<<<< HEAD
-type siliOptions = {
-    outputDirectory : string
-    explorationMode : explorationMode
-    executionMode : executionMode
-    recThreshold : uint32
-}
-=======
 type SiliOptions = {
+     outputDirectory : string
      explorationMode : explorationMode
      executionMode : executionMode
      recThreshold : uint32
      timeout : int
-     }
->>>>>>> 902d63cf
+}