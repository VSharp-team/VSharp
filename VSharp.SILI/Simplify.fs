﻿namespace VSharp

open VSharp.Terms

module internal Simplify =

    // Trying to simplify pairwise combinations of x- and y-operands.
    // For example, it tries to simplify (a + b) + (c + d) or (a * b) * (c * d)
    // by successively trying to combine (a * c), (a * d), (b * c) and (b * d).
    let internal simplifyPairwiseCombinations xs ys t simplify reduce matched unmatched =
        let initialYs = ys

        let rec combineOne x ys failed k =
            match ys with
<<<<<<< HEAD
            | [] -> k x failed state
            | y::ys' ->
                simplify x y state false t
                    (fun (x, state) -> combineOne x ys' failed state k)
                    (fun state -> combineOne x ys' (y::failed) state k)
=======
            | [] -> k x failed
            | h :: tl ->
                simplify x h false t
                    (fun x  -> combineOne x tl failed k)
                    (fun () -> combineOne x tl (h::failed) k)
>>>>>>> 77764d27

        let rec combine xs ys acc =
            match xs with
            | [] ->
                // Here we traversed all xs, checking for something matched...
                if List.length ys = List.length initialYs then unmatched () // Nothing matched, the whole process is failed
                else
                    // Something matched, the work is done, just combining results together...
                    let toReduce = List.append (List.rev acc) ys in
                    // TODO: care about different types...
                    toReduce |> List.reduce reduce |> matched
            | x::xs ->
                combineOne x ys [] (fun res ys -> combine xs ys (res::acc))

        combine xs ys []

    let rec internal simplifyGenericUnary name x matched concrete unmatched =
        match x with
        | Error _ -> matched x
        | Concrete(x, typeofX) -> concrete x typeofX |> matched
        | GuardedValues(guards, values) ->
            Cps.List.mapk (fun term matched -> simplifyGenericUnary name term matched concrete unmatched) values (fun values' ->
                Merging.merge (List.zip guards values') |> matched)
        | _ -> unmatched x matched

    let rec internal simplifyGenericBinary name x y matched concrete unmatched repeat =
        match x, y with
        | Error _, _ -> matched x
        | _, Error _ -> matched y
        | Concrete(x, typeOfX), Concrete(y, typeOfY) -> concrete x y typeOfX typeOfY |> matched
        | Union(gvsx), Union(gvsy) ->
            let compose (gx, vx) (gy, vy) matched = repeat vx vy (fun xy -> (gx &&& gy, xy) |> matched) in
                let join (gx, vx) k = Cps.List.mapk (compose (gx, vx)) gvsy k in
                    Cps.List.mapk join gvsx (fun gvss -> Merging.merge (List.concat gvss) |> matched)
        | GuardedValues(guardsX, valuesX), _ ->
            Cps.List.mapk (fun x matched -> repeat x y matched) valuesX (fun values' ->
            Merging.merge (List.zip guardsX values') |> matched)
        | _, GuardedValues(guardsY, valuesY) ->
            Cps.List.mapk (fun y matched -> repeat x y matched) valuesY (fun values' ->
            Merging.merge (List.zip guardsY values') |> matched)
        | _ -> unmatched x y matched<|MERGE_RESOLUTION|>--- conflicted
+++ resolved
@@ -12,19 +12,11 @@
 
         let rec combineOne x ys failed k =
             match ys with
-<<<<<<< HEAD
-            | [] -> k x failed state
-            | y::ys' ->
-                simplify x y state false t
-                    (fun (x, state) -> combineOne x ys' failed state k)
-                    (fun state -> combineOne x ys' (y::failed) state k)
-=======
             | [] -> k x failed
             | h :: tl ->
                 simplify x h false t
                     (fun x  -> combineOne x tl failed k)
                     (fun () -> combineOne x tl (h::failed) k)
->>>>>>> 77764d27
 
         let rec combine xs ys acc =
             match xs with
