--- conflicted
+++ resolved
@@ -24,17 +24,10 @@
     | Bool
     | Numeric of System.Type
     | String
-<<<<<<< HEAD
     | StructType of Hierarchy * TermTypeRef list * TermType list        // Value type with generic argument and interfaces
     | ClassType of Hierarchy * TermTypeRef list * TermType list         // Reference type with generic argument and interfaces
     | SubType of Hierarchy * TermTypeRef list * TermType list * string  // Symbolic type with generic argument, interfaces and constraint
-    | ArrayType of TermType * int
-=======
-    | StructType of Hierarchy * TermTypeRef list * TermType list // some value type with generic argument and interfaces
-    | ClassType of Hierarchy * TermTypeRef list * TermType list // some reference type with generic argument and interfaces
-    | SubType of Hierarchy * TermTypeRef list * TermType list * string //some symbolic type with generic argument, interfaces and constraint
     | ArrayType of TermType * ArrayDimensionType
->>>>>>> b89c9c78
     | Func of TermType list * TermType
     | PointerType of TermType
 
