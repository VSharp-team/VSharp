--- conflicted
+++ resolved
@@ -483,15 +483,9 @@
         | FallThrough offset ->
             let method = resolveMethodFromMetadata cfg (offset + OpCodes.Callvirt.Size)
             let n = method.GetParameters().Length
-<<<<<<< HEAD
-            let args, evaluationStack = EvaluationStack.PopMany n initialCilState.state.evaluationStack
-            let cilState = withEvaluationStack evaluationStack initialCilState
-            let thisForCallVirt, cilState = pop cilState
-=======
-            let args, evaluationStack = EvaluationStack.PopArguments n cilState.state.evaluationStack
+            let args, evaluationStack = EvaluationStack.PopMany n cilState.state.evaluationStack
             setEvaluationStack evaluationStack cilState
             let thisForCallVirt = pop cilState
->>>>>>> ba164225
             match thisForCallVirt.term with
             | HeapRef _ -> ()
             | Ref _ when TypeOf thisForCallVirt |> Types.IsValueType ->
