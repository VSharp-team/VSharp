--- conflicted
+++ resolved
@@ -106,20 +106,10 @@
 
     let reportState reporter isError cilState message =
         try
-<<<<<<< HEAD
-            searcher.Remove cilState            
-            if cilState.history |> Seq.exists (not << statistics.IsBasicBlockCoveredByTest)
-            then
-                let hasException =
-                    match cilState.state.exceptionsRegister with
-                    | Unhandled _ -> true
-                    | _ -> false
-=======
             searcher.Remove cilState
             let isNewHistory() = cilState.history |> Set.exists (not << statistics.IsBasicBlockCoveredByTest)
             let suitableHistory = Set.isEmpty cilState.history || isNewHistory()
             if suitableHistory && not isError || isError && statistics.IsNewError cilState message then
->>>>>>> 60773ce6
                 let callStackSize = Memory.CallStackSize cilState.state
                 let methodHasByRefParameter (m : Method) =
                     m.Parameters |> Array.exists (fun pi -> pi.ParameterType.IsByRef)
