namespace VSharp.Interpreter.IL

open System
open System.Reflection
open System.Collections.Generic
open System.Threading.Tasks
open FSharpx.Collections

open VSharp
open VSharp.Concolic
open VSharp.Core
open CilStateOperations
open VSharp.IL.Serializer
open VSharp.Interpreter.IL
open VSharp.ML.GameServer.Messages
open VSharp.Solver

type public SILI(options : SiliOptions) =

    let hasTimeout = options.timeout > 0
    let timeout =
        if not hasTimeout then Double.PositiveInfinity
        else float options.timeout * 1000.0
    let branchReleaseTimeout =
        if not hasTimeout then Double.PositiveInfinity
        elif not options.releaseBranches then timeout
        else timeout * 80.0 / 100.0

    let mutable branchesReleased = false
    let mutable isStopped = false

    let statistics =
        let dumpInterval = if options.collectContinuousDump then 250 else -1
        new SILIStatistics(dumpInterval)

    let infty = UInt32.MaxValue
    let emptyState = Memory.EmptyState()
    let isConcolicMode =
        match options.executionMode with
        | ConcolicMode -> true
        | SymbolicMode -> false
    let interpreter = ILInterpreter(isConcolicMode)

    let mutable reportFinished : cilState -> unit = fun _ -> internalfail "reporter not configured!"
    let mutable reportError : cilState -> string -> unit = fun _ -> internalfail "reporter not configured!"
    let mutable reportStateIncomplete : cilState -> unit = fun _ -> internalfail "reporter not configured!"
    let mutable reportIncomplete : InsufficientInformationException -> unit = fun _ -> internalfail "reporter not configured!"
    let mutable reportStateInternalFail : cilState -> Exception -> unit = fun _ -> internalfail "reporter not configured!"
    let mutable reportInternalFail : Method -> Exception -> unit = fun _ -> internalfail "reporter not configured!"
    let mutable reportCrash : Exception -> unit = fun _ -> internalfail "reporter not configured!"

    let mutable isCoverageAchieved : unit -> bool = always false

    let mutable concolicMachines : Dictionary<cilState, ClientMachine> = Dictionary<cilState, ClientMachine>()

    let () =
        if options.visualize then
            DotVisualizer options.outputDirectory :> IVisualizer |> Application.setVisualizer
        SetMaxBuferSize options.maxBufferSize
        TestGenerator.setMaxBufferSize options.maxBufferSize

    let inCoverageZone coverageZone (entryMethods : Method list) =
        match coverageZone with
        | MethodZone -> fun method -> entryMethods |> List.contains method
        | ClassZone -> fun method -> entryMethods |> List.exists (fun m -> method.DeclaringType.TypeHandle = m.DeclaringType.TypeHandle)
        | ModuleZone -> fun method -> entryMethods |> List.exists (fun m -> method.Module.ModuleHandle = m.Module.ModuleHandle)

    let isSat pc =
        // TODO: consider trivial cases
        emptyState.pc <- pc
        match SolverInteraction.checkSat emptyState with
        | SolverInteraction.SmtSat _
        | SolverInteraction.SmtUnknown _ -> true
        | _ -> false

    let rec mkForwardSearcher = function
        | AIMode -> AISearcher(options.coverageToSwitchToAI, options.oracle.Value) :> IForwardSearcher
        | BFSMode -> BFSSearcher(infty) :> IForwardSearcher
        | DFSMode -> DFSSearcher(infty) :> IForwardSearcher
        | ShortestDistanceBasedMode -> ShortestDistanceBasedSearcher(infty, statistics) :> IForwardSearcher
        | RandomShortestDistanceBasedMode -> RandomShortestDistanceBasedSearcher(infty, statistics) :> IForwardSearcher
        | ContributedCoverageMode -> DFSSortedByContributedCoverageSearcher(infty, statistics) :> IForwardSearcher
        | FairMode baseMode ->
            FairSearcher((fun _ -> mkForwardSearcher baseMode), uint branchReleaseTimeout, statistics) :> IForwardSearcher
        | InterleavedMode(base1, stepCount1, base2, stepCount2) ->
            InterleavedSearcher([mkForwardSearcher base1, stepCount1; mkForwardSearcher base2, stepCount2]) :> IForwardSearcher
        | GuidedMode baseMode ->
            let baseSearcher = mkForwardSearcher baseMode
            GuidedSearcher(infty, options.recThreshold, baseSearcher, StatisticsTargetCalculator(statistics)) :> IForwardSearcher
        | searchMode.ConcolicMode baseMode -> ConcolicSearcher(mkForwardSearcher baseMode) :> IForwardSearcher

    let mutable searcher : IBidirectionalSearcher =
        match options.explorationMode with
        | TestCoverageMode(_, searchMode) ->
            let baseSearcher = mkForwardSearcher searchMode
            let baseSearcher = if isConcolicMode then ConcolicSearcher(baseSearcher) :> IForwardSearcher else baseSearcher
            BidirectionalSearcher(baseSearcher, BackwardSearcher(), DummyTargetedSearcher.DummyTargetedSearcher()) :> IBidirectionalSearcher
        | StackTraceReproductionMode _ -> __notImplemented__()

    let releaseBranches() =
        if not branchesReleased then
            branchesReleased <- true
            statistics.OnBranchesReleased()
            ReleaseBranches()
            let dfsSearcher = DFSSortedByContributedCoverageSearcher(infty, statistics) :> IForwardSearcher
            let dfsSearcher = if isConcolicMode then ConcolicSearcher(dfsSearcher) :> IForwardSearcher else dfsSearcher
            let bidirectionalSearcher = OnlyForwardSearcher(dfsSearcher)
            dfsSearcher.Init <| searcher.States()
            searcher <- bidirectionalSearcher

    let reportState reporter isError cilState message =
        try
            searcher.Remove cilState
<<<<<<< HEAD
            let removed = cilState.currentLoc.BasicBlock.AssociatedStates.Remove cilState
            assert removed
            if cilState.history |> Seq.exists (not << statistics.IsBasicBlockCoveredByTest coverageType.ByEntryPointTest)
=======
            if cilState.history |> Seq.exists (not << statistics.IsBasicBlockCoveredByTest)
>>>>>>> 34c7da3c
            then
                let hasException =
                    match cilState.state.exceptionsRegister with
                    | Unhandled _ -> true
                    | _ -> false
                let callStackSize = Memory.CallStackSize cilState.state
                let methodHasByRefParameter (m : Method) = m.Parameters |> Seq.exists (fun pi -> pi.ParameterType.IsByRef)
                let entryMethod = entryMethodOf cilState
                if isError && not hasException
                    then
                        if entryMethod.DeclaringType.IsValueType || methodHasByRefParameter entryMethod
                        then Memory.ForcePopFrames (callStackSize - 2) cilState.state
                        else Memory.ForcePopFrames (callStackSize - 1) cilState.state
                if not isError || statistics.EmitError cilState message
                then
                    match TestGenerator.state2test isError entryMethod cilState message with
                    | Some test ->
                        statistics.TrackFinished cilState
                        reporter test
                        if isCoverageAchieved() then
                            isStopped <- true
                    | None -> ()
        with :? InsufficientInformationException as e ->
            cilState.iie <- Some e
            reportStateIncomplete cilState

    let wrapOnTest (action : Action<UnitTest>) (state : cilState) =
        Logger.info "Result of method %s is %O" (entryMethodOf state).FullName state.Result
        Application.terminateState state
        reportState action.Invoke false state null

    let wrapOnError (action : Action<UnitTest>) (state : cilState) errorMessage =
        if not <| String.IsNullOrWhiteSpace errorMessage then
            Logger.info "Error in %s: %s" (entryMethodOf state).FullName errorMessage
        Application.terminateState state
        reportState action.Invoke true state errorMessage

    let wrapOnStateIIE (action : Action<InsufficientInformationException>) (state : cilState) =
        statistics.IncompleteStates.Add(state)
        Application.terminateState state
        searcher.Remove state
        action.Invoke state.iie.Value

    let wrapOnIIE (action : Action<InsufficientInformationException>) (iie: InsufficientInformationException) =
        action.Invoke iie

    let wrapOnStateInternalFail (action : Action<Method, Exception>) (state : cilState) (e : Exception) =
        match e with
        | :? InsufficientInformationException as e ->
            if state.iie.IsNone then
                state.iie <- Some e
            reportStateIncomplete state
        | _ ->
            statistics.InternalFails.Add(e)
            Application.terminateState state
            searcher.Remove state
            action.Invoke(entryMethodOf state, e)

    let wrapOnInternalFail (action : Action<Method, Exception>) (method : Method) (e : Exception) =
        match e with
        | :? InsufficientInformationException as e ->
            reportIncomplete e
        | _ ->
            statistics.InternalFails.Add(e)
            action.Invoke(method, e)
<<<<<<< HEAD
    
    let mutable stepsCount = 0
    
=======

    let wrapOnCrash (action : Action<Exception>) (e : Exception) = action.Invoke e

>>>>>>> 34c7da3c
    static member private AllocateByRefParameters initialState (method : Method) =
        let allocateIfByRef (pi : ParameterInfo) =
            if pi.ParameterType.IsByRef then
                if Memory.CallStackSize initialState = 0 then
                    Memory.NewStackFrame initialState None []
                let stackRef = Memory.AllocateTemporaryLocalVariableOfType initialState pi.Name (pi.Position + 1) (pi.ParameterType.GetElementType())
                Some stackRef
            else
                None
        method.Parameters |> Array.map allocateIfByRef |> Array.toList

    member private x.TrySubstituteTypeParameters model (methodBase : MethodBase) =
        let method = Application.getMethod methodBase
        let getConcreteType = function
        | ConcreteType t -> Some t
        | _ -> None
        try
            match SolveGenericMethodParameters model method with
            | Some(classParams, methodParams) ->
                let classParams = classParams |> Array.choose getConcreteType
                let methodParams = methodParams |> Array.choose getConcreteType
                if classParams.Length = methodBase.DeclaringType.GetGenericArguments().Length &&
                    (methodBase.IsConstructor || methodParams.Length = methodBase.GetGenericArguments().Length) then
                    let declaringType = Reflection.concretizeTypeParameters methodBase.DeclaringType classParams
                    let method = Reflection.concretizeMethodParameters declaringType methodBase methodParams
                    Some method
                else
                    None
            | _ -> None
        with
        | e ->
            reportInternalFail method e
            None

    member private x.FormIsolatedInitialStates (method : Method, typModel : typeModel) =
        try
            let initialState = Memory.EmptyState()
            initialState.model <- Memory.EmptyModel method typModel
            let cilState = makeInitialState method initialState
            let this(*, isMethodOfStruct*) =
                if method.IsStatic then None // *TODO: use hasThis flag from Reflection
                else
                    let this =
                        if Types.IsValueType method.DeclaringType then
                            Memory.NewStackFrame initialState None []
                            Memory.AllocateTemporaryLocalVariableOfType initialState "this" 0 method.DeclaringType
                        else
                            Memory.MakeSymbolicThis method
                    !!(IsNullReference this) |> AddConstraint initialState
                    Some this
            let parameters = SILI.AllocateByRefParameters initialState method
            ILInterpreter.InitFunctionFrame initialState method this (Some parameters)
            let cilStates = ILInterpreter.CheckDisallowNullAssumptions cilState method false
            assert (List.length cilStates = 1)
            let [cilState] = cilStates
            match options.executionMode with
            | ConcolicMode -> List.singleton cilState
            | SymbolicMode -> interpreter.InitializeStatics cilState method.DeclaringType List.singleton
        with
        | e ->
            reportInternalFail method e
            []

    member private x.FormEntryPointInitialStates (method : Method, mainArguments : string[], typModel : typeModel) : cilState list =
        try
            assert method.IsStatic
            let optionArgs = if mainArguments = null then None else Some mainArguments
            let state = { Memory.EmptyState() with complete = mainArguments <> null }
            state.model <- Memory.EmptyModel method typModel
            let argsToState args =
                let stringType = typeof<string>
                let argsNumber = MakeNumber mainArguments.Length
                Memory.AllocateConcreteVectorArray state argsNumber stringType args
            let arguments = Option.map (argsToState >> Some >> List.singleton) optionArgs
            ILInterpreter.InitFunctionFrame state method None arguments
            if Option.isNone optionArgs then
                // NOTE: if args are symbolic, constraint 'args != null' is added
                let parameters = method.Parameters
                assert(Array.length parameters = 1)
                let argsParameter = Array.head parameters
                let argsParameterTerm = Memory.ReadArgument state argsParameter
                AddConstraint state (!!(IsNullReference argsParameterTerm))
                // Filling model with default args to match PC
                let modelState =
                    match state.model with
                    | StateModel(modelState, _) -> modelState
                    | _ -> __unreachable__()
                let argsForModel = Memory.AllocateVectorArray modelState (MakeNumber 0) typeof<String>
                Memory.WriteLocalVariable modelState (ParameterKey argsParameter) argsForModel
            Memory.InitializeStaticMembers state method.DeclaringType
            let initialState = makeInitialState method state
            [initialState]
        with
        | e ->
            reportInternalFail method e
            []

    member private x.Forward (s : cilState) =
        let loc = s.currentLoc
        // TODO: update pobs when visiting new methods; use coverageZone
        statistics.TrackStepForward s
        let goodStates, iieStates, errors = interpreter.ExecuteOneInstruction s
        let goodStates, toReportFinished = goodStates |> List.partition (fun s -> isExecutable s || isIsolated s)
        toReportFinished |> List.iter reportFinished
        let errors, toReportExceptions = errors |> List.partition (fun s -> isIsolated s || not <| stoppedByException s)
        let runtimeExceptions, userExceptions = toReportExceptions |> List.partition hasRuntimeException
        runtimeExceptions |> List.iter (fun state -> reportError state null)
        userExceptions |> List.iter reportFinished
        let iieStates, toReportIIE = iieStates |> List.partition isIsolated
        toReportIIE |> List.iter reportStateIncomplete
        let newStates =
            match goodStates with
            | s'::goodStates when LanguagePrimitives.PhysicalEquality s s' -> goodStates @ iieStates @ errors
            | _ ->
                match iieStates with
                | s'::iieStates when LanguagePrimitives.PhysicalEquality s s' -> goodStates @ iieStates @ errors
                | _ ->
                    match errors with
                    | s'::errors when LanguagePrimitives.PhysicalEquality s s' -> goodStates @ iieStates @ errors
                    | _ -> goodStates @ iieStates @ errors
        let concolicMachine : ClientMachine ref = ref null
        if concolicMachines.TryGetValue(s, concolicMachine) then
            let machine = concolicMachine.Value
            let cilState' = machine.StepDone (s::newStates)
            if not <| LanguagePrimitives.PhysicalEquality s cilState' then
                concolicMachines.Remove(s) |> ignore
                concolicMachines.Add(cilState', machine)
        Application.moveState loc s (Seq.cast<_> newStates)
        for newState in newStates do
            let historyCopy = Dictionary<_,_>()
            for kvp in s._history do historyCopy.Add(kvp.Key, kvp.Value)
            newState._history <- historyCopy
        s.children <- s.children @ newStates
        statistics.TrackFork s newStates
        searcher.UpdateStates s newStates

    member private x.Backward p' s' =
        assert(currentLoc s' = p'.loc)
        let sLvl = levelToUnsignedInt s'.level
        if p'.lvl >= sLvl then
            let lvl = p'.lvl - sLvl
            let pc = Memory.WLP s'.state p'.pc
            match isSat pc with
            | true when not <| isIsolated s' -> searcher.Answer p' (Witnessed s')
            | true ->
                statistics.TrackStepBackward p' s'
                let p = {loc = startingLoc s'; lvl = lvl; pc = pc}
                Logger.trace "Backward:\nWas: %O\nNow: %O\n\n" p' p
                Application.addGoal p.loc
                searcher.UpdatePobs p' p
            | false ->
                Logger.trace "UNSAT for pob = %O and s'.PC = %s" p' (API.Print.PrintPC s'.state.pc)

    
    member private x.BidirectionalSymbolicExecution() =
        let folderToStoreSerializationResult = getFolderToStoreSerializationResult options.pathToSerialize
        let fileForExpectedResults = getFileForExpectedResults folderToStoreSerializationResult
        if options.serialize
        then            
            System.IO.File.AppendAllLines(fileForExpectedResults, ["GraphID ExpectedStateNumber ExpectedRewardForCoveredInStep ExpectedRewardForVisitedInstructionsInStep TotalReachableRewardFromCurrentState"])
        let mutable stepsPlayed = 0u
        let mutable action = Stop
        let pick() =
            match searcher.Pick() with
            | Stop -> false
            | a -> action <- a; true
        (* TODO: checking for timeout here is not fine-grained enough (that is, we can work significantly beyond the
                 timeout, but we'll live with it for now. *)
        while not isStopped && pick() && statistics.CurrentExplorationTime.TotalMilliseconds < timeout do
<<<<<<< HEAD
            stepsCount <- stepsCount + 1                        
            if searcher :? BidirectionalSearcher && (searcher :?> BidirectionalSearcher).ForwardSearcher :? AISearcher && ((searcher :?> BidirectionalSearcher).ForwardSearcher :?> AISearcher).InAIMode
            then stepsPlayed <- stepsPlayed + 1u
            if statistics.CurrentExplorationTime.TotalMilliseconds >= branchReleaseTimeout then
=======
            if options.releaseBranches && statistics.CurrentExplorationTime.TotalMilliseconds >= branchReleaseTimeout then
>>>>>>> 34c7da3c
                releaseBranches()
            match action with
            | GoFront s ->
                try
                    let statisticsBeforeStep =
                        match searcher with                        
                        | :? BidirectionalSearcher as s ->
                            match s.ForwardSearcher with
                            | :? AISearcher as s -> Some s.LastCollectedStatistics
                            | _ -> None                        
                        | _ -> None                        
                    let statistics1 =
                        if options.serialize
                        then Some(dumpGameState s.currentLoc (System.IO.Path.Combine(folderToStoreSerializationResult , string firstFreeEpisodeNumber)))
                        else None
                    x.Forward(s)                                        
                    match searcher with                        
                    | :? BidirectionalSearcher as searcher ->
                        match searcher.ForwardSearcher with
                        | :? AISearcher as searcher ->
                            let gameState, statisticsAfterStep,_ = collectGameState s.currentLoc
                            searcher.LastGameState <- gameState
                            searcher.LastCollectedStatistics <- statisticsAfterStep
                            let reward = computeReward statisticsBeforeStep.Value statisticsAfterStep
                            if searcher.InAIMode
                            then searcher.ProvideOracleFeedback (Feedback.MoveReward reward)                                
                        | _ -> ()
                    | _ -> ()
                    if options.serialize
                    then 
                        let _,statistics2,_ = collectGameState s.currentLoc
                        saveExpectedResult fileForExpectedResults s.id statistics1.Value statistics2
                with
                | e -> reportStateInternalFail s e
            | GoBack(s, p) ->
                try
                    x.Backward p s
                with
                | e -> reportStateInternalFail s e
            | Stop -> __unreachable__()
            if searcher :? BidirectionalSearcher && (searcher :?> BidirectionalSearcher).ForwardSearcher :? AISearcher &&  (options.stepsToPlay = stepsPlayed)
            then x.Stop()
            
        System.IO.File.AppendAllLines ("Steps.out", [sprintf $"Steps: {stepsCount}"])

    member private x.AnswerPobs initialStates =
        statistics.ExplorationStarted()

        // For backward compatibility. TODO: remove main pobs at all
        let mainPobs = []
        Application.spawnStates (Seq.cast<_> initialStates)
        mainPobs |> Seq.map (fun pob -> pob.loc) |> Seq.toArray |> Application.addGoals
        searcher.Init initialStates mainPobs
        initialStates |> Seq.filter isIIEState |> Seq.iter reportStateIncomplete
        match options.executionMode with
        | ConcolicMode ->
            initialStates |> List.iter (fun initialState ->
                let machine = ClientMachine(entryMethodOf initialState, (fun _ -> ()), initialState)
                if not <| machine.Spawn() then
                    internalfail "Unable to spawn concolic machine!"
                concolicMachines.Add(initialState, machine))
            let machine =
                if concolicMachines.Count = 1 then Seq.head concolicMachines.Values
                else __notImplemented'__ "Forking in concolic mode"
            while machine.State.suspended && machine.ExecCommand() do // TODO: make better interaction between concolic and SILI #do
                x.BidirectionalSymbolicExecution()
            // TODO: need to report? #do
//            Logger.error "result state = %O" machine.State
//            reportFinished.Invoke machine.State
        | SymbolicMode ->
            x.BidirectionalSymbolicExecution()
        searcher.Statuses() |> Seq.iter (fun (pob, status) ->
            match status with
            | pobStatus.Unknown ->
                Logger.warning "Unknown status for pob at %O" pob.loc
            | _ -> ())

    member x.Reset entryMethods =
        API.Reset()
        SolverPool.reset()
        stepsCount <- 0
        currentStateId <- 0u<stateId>
        statistics.Reset()
        searcher.Reset()
        isStopped <- false
        branchesReleased <- false
        SolverInteraction.setOnSolverStarted statistics.SolverStarted
        SolverInteraction.setOnSolverStopped statistics.SolverStopped
        AcquireBranches()
        isCoverageAchieved <- always false
        match options.explorationMode with
        | TestCoverageMode(coverageZone, _) ->
            Application.setCoverageZone (inCoverageZone coverageZone entryMethods)
            if options.stopOnCoverageAchieved > 0 then
                let checkCoverage() =
                    let cov = statistics.GetApproximateCoverage entryMethods
                    cov >= uint options.stopOnCoverageAchieved
                isCoverageAchieved <- checkCoverage
        | StackTraceReproductionMode _ -> __notImplemented__()

    member x.Interpret (isolated : MethodBase seq) (entryPoints : (MethodBase * string[]) seq) (onFinished : Action<UnitTest>)
                       (onException : Action<UnitTest>) (onIIE : Action<InsufficientInformationException>)
                       (onInternalFail : Action<Method, Exception>) (onCrash : Action<Exception>): unit =
        try
            reportInternalFail <- wrapOnInternalFail onInternalFail
            reportStateInternalFail <- wrapOnStateInternalFail onInternalFail
            reportCrash <- wrapOnCrash onCrash
            reportIncomplete <- wrapOnIIE onIIE
            reportStateIncomplete <- wrapOnStateIIE onIIE
            reportFinished <- wrapOnTest onFinished
            reportError <- wrapOnError onException
            try
                let initializeAndStart () =
                    let trySubstituteTypeParameters method =
                        let typeModel = typeModel.CreateEmpty()
                        (Option.defaultValue method (x.TrySubstituteTypeParameters typeModel method), typeModel)
                    interpreter.ConfigureErrorReporter reportError
                    let isolated =
                        isolated
                        |> Seq.map trySubstituteTypeParameters
                        |> Seq.map (fun (m, tm) -> Application.getMethod m, tm) |> Seq.toList
                    let entryPoints =
                        entryPoints
                        |> Seq.map (fun (m, a) ->
                            let m, tm = trySubstituteTypeParameters m
                            (Application.getMethod m, a, tm))
                        |> Seq.toList
                    x.Reset ((isolated |> List.map fst) @ (entryPoints |> List.map (fun (m, _, _) -> m)))
                    let isolatedInitialStates = isolated |> List.collect x.FormIsolatedInitialStates
                    let entryPointsInitialStates = entryPoints |> List.collect x.FormEntryPointInitialStates
                    let iieStates, initialStates =
                        isolatedInitialStates @ entryPointsInitialStates
                        |> List.partition (fun state -> state.iie.IsSome)
                    iieStates |> List.iter reportStateIncomplete
                    statistics.SetStatesGetter(fun () -> searcher.States())
                    statistics.SetStatesCountGetter(fun () -> searcher.StatesCount)
                    if not initialStates.IsEmpty then
                        x.AnswerPobs initialStates
                let explorationTask = Task.Run(initializeAndStart)
                let finished =
                    if hasTimeout then explorationTask.Wait(int (timeout * 1.5))
                    else explorationTask.Wait(); true
                if not finished then Logger.warning "Execution was cancelled due to timeout"
            with
            | :? AggregateException as e ->
                Logger.warning "Execution was cancelled"
                reportCrash e.InnerException
            | e -> reportCrash e
        finally
            try
                statistics.ExplorationFinished()
                API.Restore()
                searcher.Reset()
            with e -> reportCrash e

    member x.Stop() = isStopped <- true

    member x.Statistics with get() = statistics

    interface IDisposable with
        member x.Dispose() = (statistics :> IDisposable).Dispose()<|MERGE_RESOLUTION|>--- conflicted
+++ resolved
@@ -111,13 +111,10 @@
     let reportState reporter isError cilState message =
         try
             searcher.Remove cilState
-<<<<<<< HEAD
             let removed = cilState.currentLoc.BasicBlock.AssociatedStates.Remove cilState
             assert removed
-            if cilState.history |> Seq.exists (not << statistics.IsBasicBlockCoveredByTest coverageType.ByEntryPointTest)
-=======
+           
             if cilState.history |> Seq.exists (not << statistics.IsBasicBlockCoveredByTest)
->>>>>>> 34c7da3c
             then
                 let hasException =
                     match cilState.state.exceptionsRegister with
@@ -183,15 +180,12 @@
         | _ ->
             statistics.InternalFails.Add(e)
             action.Invoke(method, e)
-<<<<<<< HEAD
     
     let mutable stepsCount = 0
     
-=======
 
     let wrapOnCrash (action : Action<Exception>) (e : Exception) = action.Invoke e
 
->>>>>>> 34c7da3c
     static member private AllocateByRefParameters initialState (method : Method) =
         let allocateIfByRef (pi : ParameterInfo) =
             if pi.ParameterType.IsByRef then
@@ -361,14 +355,11 @@
         (* TODO: checking for timeout here is not fine-grained enough (that is, we can work significantly beyond the
                  timeout, but we'll live with it for now. *)
         while not isStopped && pick() && statistics.CurrentExplorationTime.TotalMilliseconds < timeout do
-<<<<<<< HEAD
             stepsCount <- stepsCount + 1                        
             if searcher :? BidirectionalSearcher && (searcher :?> BidirectionalSearcher).ForwardSearcher :? AISearcher && ((searcher :?> BidirectionalSearcher).ForwardSearcher :?> AISearcher).InAIMode
             then stepsPlayed <- stepsPlayed + 1u
             if statistics.CurrentExplorationTime.TotalMilliseconds >= branchReleaseTimeout then
-=======
             if options.releaseBranches && statistics.CurrentExplorationTime.TotalMilliseconds >= branchReleaseTimeout then
->>>>>>> 34c7da3c
                 releaseBranches()
             match action with
             | GoFront s ->
