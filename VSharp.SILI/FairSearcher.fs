namespace VSharp.Interpreter.IL

open System
open System.Collections.Generic
open System.Diagnostics
open VSharp

/// <summary>
/// Enumerates initial values as follows: when pick() yielded a value for the first time, it will continue to yield it until timeout, then
/// the next value is yielded. When all values were yielded, a new round begins.
/// <param name="initialValues">Values to yield in the first round.</param>
/// <param name="getElementTimeoutMs">Checks for current element timeout.</param>
/// <param name="shouldStop">If true, pick won't yield a value.</param>
/// <param name="onRound">Called when all elements were yielded, returns the list of elements for the next round.</param>
/// <param name="onTimeout">Called on timeout, current element and elapsed time are passed.</param>
/// </summary>
type private FairEnumerator<'a>(initialValues : 'a list, getElementTimeoutMs : 'a -> uint, shouldStop : unit -> bool, onRound : 'a list -> 'a list, onTimeout : 'a -> uint -> unit) =

    let toExplore = Queue<'a>(initialValues)
    let remains = HashSet<'a>()
    let stopwatch = Stopwatch()

    let stopCurrent() =
        if toExplore.Count > 0 then
            let elapsed = stopwatch.ElapsedMilliseconds
            stopwatch.Reset()
            let dequeued = toExplore.Dequeue()
            onTimeout dequeued (uint elapsed)
            remains.Add dequeued |> ignore
            uint elapsed
        else 0u

    let rec pick() =
        let toExploreIsEmpty = toExplore.Count = 0
        if toExploreIsEmpty && remains.Count = 0 || shouldStop() then
            None
        elif toExploreIsEmpty then
            remains |> List.ofSeq |> onRound |> List.iter toExplore.Enqueue
            remains.Clear()
            pick()
        else
            let peeked = toExplore.Peek()
            if stopwatch.ElapsedMilliseconds <= int64 (getElementTimeoutMs peeked) then
                if not stopwatch.IsRunning then stopwatch.Start()
                Some peeked
            else
                stopCurrent() |> ignore
                pick()

    member x.Count = toExplore.Count + remains.Count

    member x.Pick() = pick()

    member x.DropCurrent() =
        if toExplore.Count > 0 then
            let elapsed = stopwatch.ElapsedMilliseconds
            stopwatch.Reset()
            toExplore.Dequeue() |> ignore
            uint elapsed
        else 0u

    member x.StopCurrent() = stopCurrent()

type internal FairSearcher(baseSearcherFactory : unit -> IForwardSearcher, timeoutMillis : uint, statistics : SILIStatistics) =

    let baseSearcher = baseSearcherFactory()

    let methodEnumerators = Dictionary<Type, FairEnumerator<Method>>()
    let mutable typeEnumerator = FairEnumerator([], (fun _ -> 0u), always true, id, fun _ _ -> ())

    let mutable totalTime = timeoutMillis
    let mutable elapsedTime = 0u

    let shouldStopType() = totalTime = 0u

    let getTypeTimeout _ = totalTime / uint typeEnumerator.Count

    // (method count * 10)ms is hardcoded time minimum to avoid too small timeouts
    // and too frequent switching between methods
    let shouldStopMethod typ = getTypeTimeout() <= uint methodEnumerators.[typ].Count * 10u

    let getMethodTimeout typ = getTypeTimeout() / uint methodEnumerators.[typ].Count

    let onTypeTimeout typ _ = elapsedTime <- elapsedTime + methodEnumerators.[typ].StopCurrent()

    let onMethodTimeout _ elapsed = elapsedTime <- elapsedTime + elapsed

    let onTypeRound types =
        totalTime <- if elapsedTime > totalTime then 0u else totalTime - elapsedTime
        elapsedTime <- 0u
        types

    let onMethodRound methods =
        List.sortBy (fun (m : Method) -> statistics.GetApproximateCoverage m) methods

    let rec getCallsCount (m : Method) =
        try
            match m.CFG with
            | Some cfg -> cfg.Calls.Count
            | None ->
                Logger.warning $"Fair searcher: cannot get CFG while getting calls count in {m.FullName}"
                Int32.MaxValue
        with :? InsufficientInformationException as e ->
            Logger.warning $"Fair searcher: IIE ({e.Message}) on getting calls count in {m.FullName}"
            Int32.MaxValue

    let init initialStates =
        baseSearcher.Init initialStates
        // Some states may be filtered out
        let initialStates = baseSearcher.States()
        let groupedByType = initialStates |> Seq.map CilStateOperations.entryMethodOf |> Seq.distinct |> Seq.groupBy (fun m -> m.DeclaringType)
        typeEnumerator <- FairEnumerator(groupedByType |> Seq.map fst |> Seq.toList, getTypeTimeout, shouldStopType, onTypeRound, onTypeTimeout)
        for typ, methods in groupedByType do
<<<<<<< HEAD
            try
                let methods = methods |> Seq.sortBy (fun m -> m.CFG.Calls.Count) |> Seq.toList
                methodEnumerators.[typ] <- FairEnumerator(
                    methods,
                    (fun _ -> getMethodTimeout typ),
                    (fun _ -> shouldStopMethod typ),
                    onMethodRound,
                    onMethodTimeout
                )
            with e -> Logger.error $"Initializing FairSearcher: unable to get CFG from methods {methods}, {e}"
=======
            methodEnumerators.[typ] <- FairEnumerator(
                // Heuristics to explore the methods without calls first
                methods |> Seq.sortBy getCallsCount |> Seq.toList,
                (fun _ -> getMethodTimeout typ),
                (fun _ -> shouldStopMethod typ),
                onMethodRound,
                onMethodTimeout
            )
>>>>>>> 24692bb8

    let update (parent, newStates) = baseSearcher.Update(parent, newStates)

    let rec pick (selector : cilState -> bool) =
        match typeEnumerator.Pick() with
        | None -> None
        | Some typ ->
            match methodEnumerators.[typ].Pick() with
            | None ->
                typeEnumerator.DropCurrent() |> ignore
                pick selector
            | Some method ->
                match baseSearcher.Pick (fun s -> CilStateOperations.entryMethodOf s = method && selector s) with
                | None ->
                    elapsedTime <- elapsedTime + methodEnumerators.[typ].DropCurrent()
                    pick selector
                | Some _ as stateOpt -> stateOpt

    let states() = baseSearcher.States()

    let reset() =
        baseSearcher.Reset()
        methodEnumerators.Clear()
        typeEnumerator <- FairEnumerator([], (fun _ -> 0u), always true, id, fun _ _ -> ())

    let remove cilState = baseSearcher.Remove cilState

    member x.BaseSearcher with get() = baseSearcher

    interface IForwardSearcher with
        override x.Init states = init states
        override x.Pick() = pick (always true)
        override x.Pick selector = pick selector
        override x.Update (parent, newStates) = update (parent, newStates)
        override x.States() = states()
        override x.Reset() = reset()
        override x.Remove cilState = remove cilState
        override x.StatesCount with get() = baseSearcher.StatesCount<|MERGE_RESOLUTION|>--- conflicted
+++ resolved
@@ -111,18 +111,6 @@
         let groupedByType = initialStates |> Seq.map CilStateOperations.entryMethodOf |> Seq.distinct |> Seq.groupBy (fun m -> m.DeclaringType)
         typeEnumerator <- FairEnumerator(groupedByType |> Seq.map fst |> Seq.toList, getTypeTimeout, shouldStopType, onTypeRound, onTypeTimeout)
         for typ, methods in groupedByType do
-<<<<<<< HEAD
-            try
-                let methods = methods |> Seq.sortBy (fun m -> m.CFG.Calls.Count) |> Seq.toList
-                methodEnumerators.[typ] <- FairEnumerator(
-                    methods,
-                    (fun _ -> getMethodTimeout typ),
-                    (fun _ -> shouldStopMethod typ),
-                    onMethodRound,
-                    onMethodTimeout
-                )
-            with e -> Logger.error $"Initializing FairSearcher: unable to get CFG from methods {methods}, {e}"
-=======
             methodEnumerators.[typ] <- FairEnumerator(
                 // Heuristics to explore the methods without calls first
                 methods |> Seq.sortBy getCallsCount |> Seq.toList,
@@ -131,7 +119,6 @@
                 onMethodRound,
                 onMethodTimeout
             )
->>>>>>> 24692bb8
 
     let update (parent, newStates) = baseSearcher.Update(parent, newStates)
 
