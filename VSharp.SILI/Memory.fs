﻿namespace VSharp

open VSharp.State
open Types
open Types.Constructor

module internal Memory =

// ------------------------------- Primitives -------------------------------

    let private pointer = ref 0
    let internal ZeroTime : Timestamp = System.UInt32.MinValue
    let internal NullRefOf typ = MakeNull typ Metadata.empty ZeroTime
    let private infiniteTime : Timestamp = System.UInt32.MaxValue
    let private timestamp = ref ZeroTime
    let private freshAddress () =
        pointer := !pointer + 1
        !pointer
    let internal tick () =
        timestamp := !timestamp + 1u
        !timestamp
    let public reset () =
        pointer := 0
        timestamp := ZeroTime

    type private LazyInstantiation(location : Term) =
        inherit SymbolicConstantSource()
        override this.SubTerms = Seq.singleton location
        member this.Location = location

    let internal (|LazyInstantiation|_|) (src : SymbolicConstantSource) =
        match src with
        | :? LazyInstantiation as li -> Some(LazyInstantiation li.Location)
        | _ -> None

    let private isStaticLocation = function
        | StaticRef _ -> true
        | _ -> false

    let rec internal defaultOf time metadata = function
        | Bool -> MakeFalse metadata
        | Numeric t when t.IsEnum -> CastConcrete (System.Activator.CreateInstance(t)) t metadata
        | Numeric t -> CastConcrete 0 t metadata
        | String -> Terms.MakeNull String metadata ZeroTime
        | PointerType t -> Terms.MakeNull t metadata ZeroTime
        | ClassType _ as t ->Terms.MakeNull t metadata ZeroTime
        | ArrayType _ as t -> Terms.MakeNull t metadata ZeroTime
        | SubType(dotNetType, _, _,  _) as t when dotNetType.IsValueType -> Struct Heap.empty t metadata
        | SubType _ as t -> Terms.MakeNull t metadata ZeroTime
        | Func _ -> Terms.MakeNull (FromGlobalSymbolicDotNetType typedefof<System.Delegate>) metadata ZeroTime
        | StructType(dotNetType, _, _) as t ->
            let fields = Types.GetFieldsOf dotNetType false in
            let contents = Seq.map (fun (k, v) -> (Terms.MakeConcreteString k metadata, (defaultOf time metadata v, time, time))) (Map.toSeq fields) |> Heap.ofSeq in
            Struct contents t metadata
        | _ -> __notImplemented__()

    let internal mkDefault metadata typ =
        defaultOf (tick()) metadata typ

    let internal mkDefaultStatic metadata qualifiedTypeName =
        let t = qualifiedTypeName |> System.Type.GetType |> FromConcreteDotNetType  in
        let time = tick() in
        let fields = DecompilerServices.getDefaultFieldValuesOf true false qualifiedTypeName in
        let contents =
            fields
                |> List.map (fun (n, (t, _)) ->
                                let key = Terms.MakeConcreteString n metadata in
                                let value = mkDefault metadata (FromConcreteMetadataType t) in
                                (key, (value, time, time)))
                |> Heap.ofSeq
        fields, t, Struct contents t metadata

    //let rec internal makeSymbolicStruct metadata time source t dotNetType =
    //    let fields = Types.GetFieldsOf dotNetType false
    //                    |> Map.toSeq
    //                    |> Seq.map (fun (name, typ) ->
    //                                    let key = MakeStringKey name in
    //                                    (key, makeSymbolicInstance metadata time (source key) name typ))
    //                    |> Heap.ofSeq
    //    in Struct fields t metadata

    let rec makeSymbolicInstance metadata time source name = function
        | PointerType t ->
            let constant = Constant name source pointerType metadata in
            HeapRef ((constant, t), []) time metadata
        | t when Types.IsPrimitive t || Types.IsFunction t -> Constant name source t metadata
        | StructType _
        | SubType _
        | ClassType _ as t -> Struct Heap.empty t metadata
        | ArrayType(e, d) as t -> VSharp.Array.makeSymbolic metadata source d t name
        | _ -> __notImplemented__()

    let internal genericLazyInstantiator =
        let instantiator metadata time fullyQualifiedLocation typ () =
            makeSymbolicInstance metadata time (LazyInstantiation fullyQualifiedLocation) (nameOfLocation fullyQualifiedLocation) typ
        in
        State.genericLazyInstantiator <- instantiator
        instantiator

    let rec private referenceSubLocation location term =
        match term.term with
        | Error _ -> term
        | StackRef(var, path) -> StackRef var (List.append path [location]) term.metadata
        | StaticRef(var, path) -> StaticRef var (List.append path [location]) term.metadata
        | HeapRef((addr, path), t) -> HeapRef (addr, List.append path [location]) t term.metadata
        | Terms.GuardedValues(gs, vs) -> vs |> List.map (referenceSubLocation location) |> List.zip gs |> Union term.metadata
        | _ -> internalfailf "expected reference, but got %O" term

// ------------------------------- Comparison -------------------------------

    let npe mtd state = State.activator.CreateInstance mtd typeof<System.NullReferenceException> [] state

    // TODO: make generic terms equality operator!
    let private locationEqual mtd addr1 addr2 =
        match TypeOf addr1, TypeOf addr2 with
        | String, String -> Strings.simplifyEquality mtd addr1 addr2
        | Numeric _, Numeric _ -> eq mtd addr1 addr2
        | _ -> __notImplemented__()

<<<<<<< HEAD

    let private canPoint mtd pointerAddr pointerType pointerTime locationAddr locationType locationTime =
=======
    let private canPoint mtd pointerAddr pointerType pointerTime locationAddr locationValue locationTime =
>>>>>>> 471d44a1
        // TODO: what if locationType is Null?
        if locationTime > pointerTime then Terms.MakeFalse mtd
        else
            let addrEqual = locationEqual mtd locationAddr pointerAddr in
            let typeSuits v =
                let locationType = TypeOf v in
                Common.is mtd locationType pointerType &&& Common.is mtd pointerType locationType
            in
            let typeEqual =
                match locationValue.term with
                | Union gvs ->
                    gvs |> List.map (fun (g, v) -> (g, typeSuits v)) |> Merging.merge
                | _ -> typeSuits locationValue
            in
            addrEqual &&& typeEqual

    let rec private refToInt term =
        match term.term with
        | Error _ -> term
        | Concrete(_, TermType.Null) -> Concrete 0 pointerType term.metadata
        | HeapRef(((addr, _), _), t) -> addr
        | Union gvs -> Merging.guardedMap refToInt gvs
        | _ -> term

    let rec internal referenceEqual mtd p1 p2 =
        let addr1 = refToInt p1 in
        let addr2 = refToInt p2 in
        if not(Terms.IsInteger addr1 || Terms.IsInteger addr2) then
            internalfail "reference comparing non-reference types"
        Arithmetics.simplifyEqual mtd addr1 addr2 id

    let rec internal isNull metadata term =
        match term.term with
        | Error _ -> term
        | Concrete(_, TermType.Null) -> MakeTrue metadata
        | HeapRef(((addr, _), _), t) when Terms.IsInteger addr ->
            Arithmetics.simplifyEqual metadata addr (Concrete 0 pointerType metadata) id
        | Union gvs -> Merging.guardedMap (isNull metadata) gvs
        | _ -> Terms.MakeFalse metadata

// ------------------------------- Dereferencing/mutation -------------------------------

    let private stackDeref time instantiateLazy state location =
        if isAllocatedOnStack state location then
            (readStackLocation state location, state)
        else
            let lazyInstance = instantiateLazy(), time, time in
            (lazyInstance, writeStackLocation state location lazyInstance)

    let private findSuitableLocations mtd h ptr ptrType ptrTime =
        let filterMapKey (k, ((v, created, modified) as cell)) =
            let guard = canPoint mtd ptr ptrType ptrTime k v created in
            match guard with
            | False -> None
            | _ -> Some(guard, k, cell)
        in
        let gvs = h |> Heap.toSeq |> List.ofSeq |> List.filterMap filterMapKey in
        let baseGvs, restGvs = gvs |> List.partition (fst3 >> IsTrue) in
        assert(List.length baseGvs <= 1)
        List.tryHead baseGvs, restGvs

    let rec private heapDeref metadata time instantiateLazy h ptr ptrType ptrTime =
        let exists = Heap.contains ptr h in
        if IsConcrete ptr && exists then
            [(MakeTrue metadata, ptr, Heap.find ptr h)], h
        else
            let baseGav, restGavs = findSuitableLocations metadata h ptr ptrType ptrTime in
            let baseGuard = restGavs |> List.map (fst3 >> (!!)) |> conjunction metadata in
            let baseAddr, baseValue, h' =
                match baseGav with
                | None ->
                    let lazyValue = instantiateLazy() in
                    let baseCell = lazyValue, time, time in
                    let h' = h.Add(ptr, baseCell) in
                    ptr, baseCell, h'
                | Some(_, a, v) -> a, v, h
            (baseGuard, baseAddr, baseValue)::restGavs, h'

    let private mutateHeap metadata time guard h addr newValue =
        assert(Heap.contains addr h)
        let (oldValue, created, modified) as oldCell = Heap.find addr h in
        let cell = Merging.merge2Cells guard !!guard (newValue, created, time) oldCell in
        Heap.add addr cell h

    let private structLazyInstantiator metadata fullyQualifiedLocation field fieldType () =
        makeSymbolicInstance metadata ZeroTime (LazyInstantiation fullyQualifiedLocation) (toString field) fieldType

    let private arrayElementLazyInstantiator metadata time fullyQualifiedLocation idx typ = function
        | None -> fun () -> defaultOf time metadata typ
        | Some constant -> fun () ->
            let id = sprintf "%s[%s]" (toString constant) (toString idx) |> IdGenerator.startingWith in
            makeSymbolicInstance metadata time (LazyInstantiation fullyQualifiedLocation) id typ

    let private staticMemoryLazyInstantiator metadata t location () =
        Struct Heap.empty (FromConcreteDotNetType t) metadata

    let rec private accessTerm metadata guard update created modified ptrTime ctx path term =
        match path with
        | [] ->
            let newTerm, newTime = update term modified in
            newTerm, newTerm, newTime
        | ((key, typ) as location)::path' ->
            match term.term with
            | Error _ -> term, term, modified
            | Struct(fields, t) ->
                let ctx' = referenceSubLocation location ctx in
                let instantiator = structLazyInstantiator term.metadata ctx' key typ in
                let result, newFields, newTime =
                    accessHeap metadata guard update fields created (fun loc -> referenceSubLocation (loc, typ) ctx) instantiator key t ptrTime path'
                in result, Struct newFields t term.metadata, newTime
            | Array(lower, constant, contents, lengths, (ArrayType(t, _) as typ)) ->
                let ctx' = referenceSubLocation location ctx in
                let instantiator = arrayElementLazyInstantiator term.metadata modified ctx' key t constant in
                let result, newContents, newTime =
                    accessHeap metadata guard update contents created (fun loc -> referenceSubLocation (loc, t) ctx) instantiator key t ptrTime path'
                in result, Array lower constant newContents lengths typ term.metadata, newTime
            | Union gvs ->
                internalfail "unexpected union of complex types! Probably merge function implemented incorrectly."
            | t ->
                internalfailf "expected complex type, but got %O" t

    and private accessHeap metadata guard update h time mkCtx lazyInstantiator ptr ptrType ptrTime path =
        let gvas, h = heapDeref metadata time lazyInstantiator h ptr ptrType ptrTime in
        let gvs, (h', newTime) = gvas |> ((h, ZeroTime) |> List.mapFold (fun (h, maxTime) (guard', addr, (baseValue, created, modified)) ->
            let ctx = mkCtx addr in
            let guard'' = guard &&& guard' in
            let accessedValue, newBaseValue, newTime = accessTerm metadata guard update created modified ptrTime ctx path baseValue in
            let h' = if baseValue = newBaseValue then h else mutateHeap metadata newTime guard'' h addr newBaseValue
            ((guard, accessedValue), (h', max maxTime newTime))))
        in (Merging.merge gvs, h', newTime)

    let rec private commonHierarchicalAccess actionNull update metadata state term =
        match term.term with
        | Error _ -> (term, state)
        | StackRef(location, path) ->
            let firstLocation = stackLocationToReference state location in
            let time = frameTime state location in
            let (baseValue, created, modified), h' = stackDeref time (fun () -> stackLazyInstantiator state time location |> fst3) state location in
            let accessedValue, newBaseValue, newTime = accessTerm metadata (Terms.MakeTrue metadata) update created modified time firstLocation path baseValue in
            let newState = if baseValue = newBaseValue then state else writeStackLocation state location (newBaseValue, created, newTime) in
            accessedValue, newState
        | StaticRef(location, path) ->
            let firstLocation = Terms.term >> function
                | Concrete(location, String) -> StaticRef (location :?> string) [] term.metadata
                | _ -> __notImplemented__()
            in
            let addr = Terms.MakeStringKey location in
            let dnt = System.Type.GetType(location) in
            let t = FromConcreteDotNetType dnt in
<<<<<<< HEAD
            let result, m', _ = accessHeap metadata (MakeTrue metadata) update (staticsOf state) zeroTime firstLocation (staticMemoryLazyInstantiator Metadata.empty dnt location) addr t infiniteTime path in
=======
            let result, m', _ = accessHeap metadata (Terms.MakeTrue metadata) update (staticsOf state) ZeroTime firstLocation (staticMemoryLazyInstantiator Metadata.empty dnt location) addr t infiniteTime path in
>>>>>>> 471d44a1
            result, withStatics state m'
        | HeapRef(((addr, t) as location, path), time) ->
            let mkFirstLocation location = HeapRef ((location, t), []) time term.metadata in
            let firstLocation = HeapRef (location, []) time term.metadata in
            let isNull = Arithmetics.simplifyEqual metadata addr (Concrete 0 pointerType metadata) id in
            match isNull with
            | Terms.True -> actionNull metadata state t
            | Terms.False ->
                let result, h', _ = accessHeap metadata (Terms.MakeTrue metadata) update (heapOf state) ZeroTime mkFirstLocation (genericLazyInstantiator Metadata.empty time firstLocation t) addr t time path in
                result, withHeap state h'
            | _ ->
                let result, h', _ = accessHeap metadata (Terms.MakeTrue metadata) update (heapOf state) ZeroTime mkFirstLocation (genericLazyInstantiator Metadata.empty time firstLocation t) addr t time path in
                let notNullCaseState = withHeap state h' in
                let nullCaseResult, state' = actionNull metadata state t in
                Merging.merge2Terms isNull !!isNull nullCaseResult result, Merging.merge2States isNull !!isNull state' notNullCaseState
        | Union gvs -> Merging.guardedStateMap (commonHierarchicalAccess actionNull update metadata state) gvs state
        | t -> internalfailf "expected reference, but got %O" t

    let private hierarchicalAccess = commonHierarchicalAccess (fun m s _ ->
        let res, state = npe m s
        Error res m, state)

    let internal deref = hierarchicalAccess makePair

<<<<<<< HEAD
=======
    let internal derefWith actionNull = commonHierarchicalAccess actionNull makePair

//    let internal fieldOf term name = termDeref [Terms.MakeConcreteString name] term

>>>>>>> 471d44a1
    let internal mutate metadata state reference value =
        assert(value <> Nop)
        let time = tick() in
        hierarchicalAccess (fun _ _ -> (value, time)) metadata state reference

    let rec private derefPathIfInstantiated term = function
        | [] -> Some term
        | (loc, _)::path' ->
            match term.term with
            | Struct(contents, _)
            | Array(_, _, contents, _, _) ->
                if Heap.contains loc contents then derefPathIfInstantiated (fst3 contents.[loc]) path' else None
            | _ -> internalfailf "expected complex type, but got %O" term

    let internal derefIfInstantiated state = term >> function
        | StackRef(addr, path) ->
            if isAllocatedOnStack state addr then
                derefPathIfInstantiated (readStackLocation state addr |> fst3) path
            else None
        | HeapRef(((addr, _), path), _) ->
            if isAllocatedInHeap state addr then
                derefPathIfInstantiated (readHeapLocation state addr) path
            else None
        | StaticRef(addr, path) ->
            if staticMembersInitialized state addr then
                derefPathIfInstantiated (readStaticLocation state (MakeStringKey addr)) path
            else None
        | term -> internalfailf "expected reference, but %O got" term

// ------------------------------- Referencing -------------------------------

    let rec private referenceTerm state name followHeapRefs term =
        match term.term with
        | Error _
        | StackRef _
        | StaticRef _
        | HeapRef _ when followHeapRefs -> term
        | Union gvs -> Merging.guardedMap (referenceTerm state name followHeapRefs) gvs
        | _ -> StackRef name [] term.metadata

    let internal referenceLocalVariable metadata state location followHeapRefs =
        let reference = StackRef location [] metadata in
        let term, state = deref metadata state reference in
        referenceTerm state location followHeapRefs term

    let rec private referenceFieldOf state field parentRef reference =
        match reference.term with
        | Error _ -> reference, state
        | HeapRef((addr, path), t) ->
            assert(List.isEmpty path) // TODO: will this really be always empty?
            HeapRef (addr, [field]) t reference.metadata, state
        | Struct _ -> referenceSubLocation field parentRef, state
        | Union gvs -> Merging.guardedStateMap (referenceFieldOf state field parentRef) gvs state
        | Concrete(_, TermType.Null) ->
            let term, state = State.activator.CreateInstance reference.metadata typeof<System.NullReferenceException> [] state in
            Error term reference.metadata, state
        | t -> internalfailf "expected reference or struct, but got %O" t, state

    let rec private followOrReturnReference metadata state reference =
        let term, state = deref metadata state reference in
        match term.term with
        | Error _
        | StackRef _
        | StaticRef _
        | HeapRef _ -> term, state
        | Union gvs when List.forall (fun (_, t) -> IsError t || IsRef t) gvs ->
            Merging.guardedStateMap (followOrReturnReference metadata state) gvs state
        | _ -> reference, state

    let internal referenceField metadata state followHeapRefs name typ parentRef =
        let typ = Types.PointerFromReferenceType typ in
        let term, state = deref metadata state parentRef in
        let reference, newState = referenceFieldOf state (Terms.MakeStringKey name, typ) parentRef term in
        if followHeapRefs then followOrReturnReference metadata newState reference
        else (reference, newState)

    let internal referenceStaticField metadata state followHeapRefs fieldName typ typeName =
        let typ = Types.PointerFromReferenceType typ in
        let reference = StaticRef typeName [(Terms.MakeStringKey fieldName, typ)] metadata in
        if followHeapRefs then followOrReturnReference metadata state reference
        else (reference, state)

    let internal referenceArrayIndex metadata state arrayRef indices =
        // TODO: what about followHeapRefs?
        let array, state = deref metadata state arrayRef in
        match array.term with
        | Error _ -> (array, state)
        | Array(lowerBounds, _, _, dimensions, t) ->
            let inBounds = VSharp.Array.checkIndices metadata lowerBounds dimensions indices in
            let physicalIndex = VSharp.Array.physicalIndex metadata lowerBounds dimensions indices in
            let reference = referenceSubLocation (physicalIndex, t) arrayRef in
            match inBounds with
            | True -> (reference, state)
            | _ ->
                let exn, state' = State.activator.CreateInstance metadata typeof<System.IndexOutOfRangeException> [] state in
                Merging.merge2Terms inBounds !!inBounds reference (Error exn metadata), Merging.merge2States inBounds !!inBounds state state'
        | t -> internalfail ("accessing index of non-array term " + toString t)

    let internal derefLocalVariable metadata state id =
        referenceLocalVariable metadata state id false |> deref metadata state

// ------------------------------- Allocation -------------------------------

    let internal newStackFrame state metadata funcId frame = State.newStackFrame (tick()) metadata state funcId frame
    let internal newScope state frame = State.newScope (tick()) state frame

    let internal freshHeapLocation metadata =
        Concrete (freshAddress()) pointerType metadata

    let internal allocateOnStack metadata ((s, h, m, (f, sh), p) as state : state) key term : state =
        let time = tick() in
        let frameMetadata, oldFrame, frameTime = Stack.peak f in
        (pushToCurrentStackFrame state key (term, time, time), h, m, (Stack.updateHead f (frameMetadata, (key, metadata, None)::oldFrame, frameTime), sh), p)

    let internal allocateInHeap metadata ((s, h, m, f, p) : state) term : Term * state =
        let address = freshHeapLocation metadata in
        let time = tick() in
        let pointer = HeapRef ((address, Terms.TypeOf term), []) time metadata in
        (pointer, (s, h.Add(address, (term, time, time)), m, f, p))

    let internal allocateInStaticMemory metadata ((s, h, m, f, p) : state) typeName term =
        let time = tick() in
        let address = Terms.MakeConcreteString typeName metadata in
        (s, h, m.Add(address, (term, time, time)), f, p)

    let internal allocateSymbolicInstance metadata state t =
        match t with
        | TermType.ClassType(tp, arg, interfaces) ->
            let contents = makeSymbolicInstance metadata ZeroTime (LazyInstantiation Nop) "" (StructType(tp, arg, interfaces)) in
            allocateInHeap metadata state contents
        | StructType _ ->
            makeSymbolicInstance metadata ZeroTime (LazyInstantiation Nop) "" t, state
        | _ -> __notImplemented__()

// ------------------------------- Comparison -------------------------------

    type internal StateDiff =
        | Mutation of Term * Term
        | Allocation of Term * Term

    let private compareHeaps h1 h2 =
        assert(Heap.size h1 <= Heap.size h2)
        let oldValues, newValues = Heap.partition (fun (k, _) -> Heap.contains k h1) h2 in
        let changedValues = List.filter (fun (k, v) -> (fst3 h1.[k]) <> v) oldValues in
        changedValues, newValues

    let rec private addrLess addr1 addr2 =
        match addr1.term, addr2.term with
        | Concrete(a1, t1), Concrete(a2, t2) ->
            match t1, t2 with
            | _ when t1 = t2 && t1 = pointerType -> compare (a1 :?> int) (a2 :?> int)
            | String, String -> compare (a1 :?> string) (a2 :?> string)
            | _, String when t1 = pointerType -> -1
            | String, _ when t2 = pointerType -> 1
            | _ -> __notImplemented__()
        | Constant(name1, _, _), Constant(name2, _, _) -> compare name1 name2
        | Concrete _, _ -> -1
        | _, Concrete _ -> 1
        | _ -> __notImplemented__()

    let private comparePaths = List.compareWith (fun (a1, _) (a2, _) -> addrLess a1 a2)

    let rec internal compareRefs ref1 ref2 =
        match ref1, ref2 with
        | _ when ref1 = ref2 -> 0
        | HeapRef(((addr1, _), path1), _), HeapRef(((addr2, _), path2), _) ->
            let h = addrLess addr1 addr2 in
            if h = 0 then comparePaths path1 path2 else h
        | StackRef(name1, path1), StackRef(name2, path2) ->
            let h = compare name1 name2 in
            if h = 0 then comparePaths path1 path2 else h
        | StaticRef(name1, path1), StaticRef(name2, path2) ->
            let h = compare name1 name2 in
            if h = 0 then comparePaths path1 path2 else h
        | StackRef _, _ -> -1
        | _, StackRef _ -> 1
        | HeapRef _, _ -> -1
        | _, HeapRef _ -> 1
        | _ -> internalfail "compareRefs called with non-reference terms"

    let private sortMap mapper = List.sortWith (fun (k1, _) (k2, _) -> addrLess k1 k2) >> List.map mapper

    let rec private isDefaultValue reference cell =
        match (fst3 cell).term with
        | Constant(_, LazyInstantiation reference', _) -> reference = reference'
        | Struct(contents, _)
        | Array(_, _, contents, _, _) ->
            contents |> Heap.toSeq |> Seq.forall (fun (k, cell) -> isDefaultValue (referenceSubLocation (k, Terms.TypeOf (fst3 cell)) reference) cell)
        | _ -> false

    let rec private isFreshLocation startTime (_, time, _) =
        time > startTime

    let rec private inspectLocation startTime ctx goDeep (fresh, mutated) (k, cell) =
        let reference = ctx (k, cell) in
        if isFreshLocation startTime cell then ((reference, cell)::fresh, mutated)
        elif isDefaultValue reference cell then (fresh, mutated)
        else
            let subFresh, subMutated = goDeep startTime reference cell in
            (List.append subFresh fresh, List.append subMutated mutated)

    let rec private affectedStackLocations startTime ctx s =
        s |> stackFold (fun s k v -> inspectLocation startTime ctx affectedSubLocations s (k, v)) ([], [])

    and private affectedHeapLocations startTime ctx h =
        h |> Heap.toSeq |> Seq.fold (inspectLocation startTime ctx affectedSubLocations) ([], [])

    and private affectedSubLocations startTime ctx cell =
        match (fst3 cell).term with
        | Struct(contents, _)
        | Array(_, _, contents, _, _) ->
            affectedHeapLocations startTime (fun (loc, (v, _, _)) -> referenceSubLocation (loc, TypeOf v) ctx) contents
        | _ -> ([], [(ctx, cell)])

    let rec internal affectedLocations startTime ((s, h, m, _, _) as state : state) =
        let freshStack,   mutatedStack    = affectedStackLocations startTime (fst >> stackLocationToReference state) s in
        let freshHeap,    mutatedHeap     = affectedHeapLocations startTime (fun (loc, (v, t, _)) -> HeapRef((loc, TypeOf v), []) t loc.metadata) h in
        let freshStatics, mutatedStatics  = affectedHeapLocations startTime (fst >> staticLocationToReference) m in
        List.append3 freshStack freshHeap freshStatics, List.append3 mutatedStack mutatedHeap mutatedStatics<|MERGE_RESOLUTION|>--- conflicted
+++ resolved
@@ -117,12 +117,7 @@
         | Numeric _, Numeric _ -> eq mtd addr1 addr2
         | _ -> __notImplemented__()
 
-<<<<<<< HEAD
-
-    let private canPoint mtd pointerAddr pointerType pointerTime locationAddr locationType locationTime =
-=======
     let private canPoint mtd pointerAddr pointerType pointerTime locationAddr locationValue locationTime =
->>>>>>> 471d44a1
         // TODO: what if locationType is Null?
         if locationTime > pointerTime then Terms.MakeFalse mtd
         else
@@ -272,11 +267,7 @@
             let addr = Terms.MakeStringKey location in
             let dnt = System.Type.GetType(location) in
             let t = FromConcreteDotNetType dnt in
-<<<<<<< HEAD
-            let result, m', _ = accessHeap metadata (MakeTrue metadata) update (staticsOf state) zeroTime firstLocation (staticMemoryLazyInstantiator Metadata.empty dnt location) addr t infiniteTime path in
-=======
-            let result, m', _ = accessHeap metadata (Terms.MakeTrue metadata) update (staticsOf state) ZeroTime firstLocation (staticMemoryLazyInstantiator Metadata.empty dnt location) addr t infiniteTime path in
->>>>>>> 471d44a1
+            let result, m', _ = accessHeap metadata (MakeTrue metadata) update (staticsOf state) ZeroTime firstLocation (staticMemoryLazyInstantiator Metadata.empty dnt location) addr t infiniteTime path in
             result, withStatics state m'
         | HeapRef(((addr, t) as location, path), time) ->
             let mkFirstLocation location = HeapRef ((location, t), []) time term.metadata in
@@ -301,13 +292,8 @@
 
     let internal deref = hierarchicalAccess makePair
 
-<<<<<<< HEAD
-=======
     let internal derefWith actionNull = commonHierarchicalAccess actionNull makePair
 
-//    let internal fieldOf term name = termDeref [Terms.MakeConcreteString name] term
-
->>>>>>> 471d44a1
     let internal mutate metadata state reference value =
         assert(value <> Nop)
         let time = tick() in
