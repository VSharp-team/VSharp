--- conflicted
+++ resolved
@@ -1949,12 +1949,7 @@
         let rec makeStep' ip k =
             match ip with
             | Instruction(offset, m) ->
-<<<<<<< HEAD
-                if offset = 0 then
-                    Logger.printLogLazy Logger.Info "Starting to explore method %O" (lazy Reflection.getFullMethodName m)
-=======
                 if offset = 0<offsets> then Logger.printLogLazy Logger.Info "Starting to explore method %O" (lazy Reflection.getFullMethodName m)
->>>>>>> 902d63cf
                 x.ExecuteInstruction m offset cilState |> k
             | Exit m ->
                 exit m
