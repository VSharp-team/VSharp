namespace VSharp.Interpreter.IL

open System
open System.Reflection
open System.Reflection.Emit
open FSharpx.Collections
open CilStateOperations
open VSharp
open VSharp.Core
open VSharp.Interpreter.IL
open ipOperations
open MethodBody

type cfg = CfgInfo

module internal TypeUtils =
    open Types

    // TODO: get all this functions from Core #mbdo
    let float64Type = typedefof<double>
    let float32Type = typedefof<float32>
    let int8Type    = typedefof<int8>
    let int16Type   = typedefof<int16>
    let int32Type   = typedefof<int32>
    let int64Type   = typedefof<int64>
    let uint8Type   = typedefof<uint8>
    let uint16Type  = typedefof<uint16>
    let uint32Type  = typedefof<uint32>
    let uint64Type  = typedefof<uint64>
    let charType    = typedefof<char>
    let nativeint   = typedefof<nativeint>

    // [NOTE] there is no enums, because pushing to evaluation stack causes cast
    let rec signed2unsignedOrId = function
        | typ when typ = typedefof<int32> || typ = typedefof<uint32> -> uint32Type
        | typ when typ = typedefof<int8>  || typ = typedefof<uint8>  -> uint8Type
        | typ when typ = typedefof<int16> || typ = typedefof<uint16> -> uint16Type
        | typ when typ = typedefof<int64> || typ = typedefof<uint64> -> uint64Type
        | _ -> __unreachable__()

    let integers = [charType; int8Type; int16Type; int32Type; int64Type; uint8Type; uint16Type; uint32Type; uint64Type]
    let longs = [int64Type; uint64Type]

    let isIntegerTermType typ = integers |> List.contains typ || typ.IsEnum
    let isFloatTermType typ = typ = float32Type || typ = float64Type
    let isInteger = Terms.TypeOf >> isIntegerTermType
    let isLong term = List.contains (TypeOf term) longs
    let isBool = Terms.TypeOf >> IsBool
    let (|Int8|_|) t = if Terms.TypeOf t = int8Type then Some() else None
    let (|UInt8|_|) t = if Terms.TypeOf t = uint8Type then Some() else None
    let (|Int16|_|) t = if Terms.TypeOf t = int16Type then Some() else None
    let (|UInt16|_|) t = if Terms.TypeOf t = uint16Type then Some() else None
    let (|Int32|_|) t = if Terms.TypeOf t = int32Type then Some() else None
    let (|UInt32|_|) t = if Terms.TypeOf t = uint32Type then Some() else None
    let (|Int64|_|) t = if Terms.TypeOf t = int64Type then Some() else None
    let (|UInt64|_|) t = if Terms.TypeOf t = uint64Type then Some() else None
    let (|Bool|_|) t = if isBool t then Some() else None
    let (|Float32|_|) t = if Terms.TypeOf t = float32Type then Some() else None
    let (|Float64|_|) t = if Terms.TypeOf t = float64Type then Some() else None
    let (|Float|_|) t = if Terms.TypeOf t |> isFloatTermType then Some() else None

    module Char =
        let Zero = MakeNumber Unchecked.defaultof<char>
    module Int8 =
        let Zero = MakeNumber 0y
    module UInt8 =
        let Zero = MakeNumber 0uy
    module Int16 =
        let Zero = MakeNumber 0s
    module UInt16 =
        let Zero = MakeNumber 0us
    module Int32 =
        let Zero = MakeNumber 0
        let One = MakeNumber 1
        let MinusOne = MakeNumber -1
        let MinValue = MakeNumber System.Int32.MinValue
        let MaxValue = MakeNumber System.Int32.MaxValue
    module UInt32 =
        let Zero = MakeNumber 0u
        let MaxValue = MakeNumber UInt32.MaxValue
    module Int64 =
        let Zero = MakeNumber 0L
        let MinusOne = MakeNumber -1L
        let MinValue = MakeNumber System.Int64.MinValue
        let MaxValue = MakeNumber System.Int64.MaxValue
    module UInt64 =
        let Zero = MakeNumber 0UL
        let MaxValue = MakeNumber UInt64.MaxValue

module internal InstructionsSet =

    let mutable reportError : cilState -> unit = fun _ -> ()

    let idTransformation term k = k term

    // --------------------------------------- Metadata Interaction ----------------------------------------

    let resolveFieldFromMetadata (m : Method) offset = m.ResolveFieldFromMetadata offset
    let resolveTypeFromMetadata (m : Method) offset = m.ResolveTypeFromMetadata offset
    let resolveMethodFromMetadata (m : Method) offset = m.ResolveMethodFromMetadata offset
    let resolveTokenFromMetadata (m : Method) offset = m.ResolveTokenFromMetadata offset

    let (|EndFinally|_|) = function
        | Instruction(offset, m) when parseInstruction m offset = OpCodes.Endfinally -> Some ()
        | _ -> None

    let rec (|InstructionEndingIp|_|) = function
        | Instruction(offset, m)
        | InFilterHandler(offset, m, _, _) -> Some (offset, m)
        | Leave(ip, _, _, _) -> (|InstructionEndingIp|_|) ip
        | _ -> None

    // ------------------------------- Environment interaction -------------------------------

    let rec internalCall (methodInfo : MethodInfo) (argsAndThis : term list) cilState k =
        let s = cilState.state
        let parameters : obj [] =
            // Sometimes F# compiler merges tuple with the rest arguments!
            match methodInfo.GetParameters().Length with
            | 2 -> [| s; argsAndThis |]
// TODO: this should be now broken!
//            | 6 -> [| s.stack; s.heap; s.statics; s.frames; s.pc; argsAndThis |]
            | _ -> __notImplemented__()
        let result =
            try
                methodInfo.Invoke(null, parameters)
            with
            | :? TargetInvocationException as targetException ->
                Logger.trace "InternalCall got TargetInvocationException %s" targetException.Message
                let actualException = targetException.GetBaseException()
                Logger.trace "TargetInvocationException.GetBaseException %s" actualException.Message
                raise actualException
            | e ->
                Logger.trace "InternalCall got exception %s" e.Message
                reraise()

        let pushOnEvaluationStack (term : term, cilState : cilState) =
            match term.term with
            | Nop -> ()
            | _ -> push term cilState
        match result with
        | :? term as r ->
            let cilState = changeState cilState s
            pushOnEvaluationStack(r, cilState); k [cilState]
        | :? ((term * state) list) as r ->
            r |> List.map (fun (t, s) -> let s' = changeState cilState s in pushOnEvaluationStack(t, s'); s') |> k
        | _ -> internalfail "internal call should return tuple term * state!"

    // ------------------------------- CIL instructions -------------------------------

    let referenceLocalVariable index (method : Method) =
        let lvi = method.LocalVariables.[index]
        let stackKey = LocalVariableKey(lvi, method)
        Ref (PrimitiveStackLocation stackKey)

    let getArgTerm index (method : Method) =
        let pi = method.Parameters.[index]
        PrimitiveStackLocation (ParameterKey pi) |> Ref

    let castUnchecked typ term : term = Types.Cast term typ
    let ldc numberCreator t (m : Method) shiftedOffset (cilState : cilState) =
        let num = numberCreator m.ILBytes shiftedOffset
        push (Concrete num t) cilState

    let ldloc numberCreator (m : Method) shiftedOffset (cilState : cilState) =
        let index = numberCreator m.ILBytes shiftedOffset
        let reference = referenceLocalVariable index m
        let term = Memory.Read cilState.state reference
        push term cilState
    let ldarg numberCreator (m : Method) shiftedOffset (cilState : cilState) =
        let argumentIndex = numberCreator m.ILBytes shiftedOffset
        let arg =
            let state = cilState.state
            let this = if m.HasThis then Some <| Memory.ReadThis state m else None
            match this, m.HasThis with
            | None, _
            | Some _, false ->
                let term = getArgTerm argumentIndex m
                Memory.Read state term
            | Some this, _ when argumentIndex = 0 -> this
            | Some _, true ->
                let term = getArgTerm (argumentIndex - 1) m
                Memory.Read state term
        push arg cilState
    let ldarga numberCreator (m : Method) shiftedOffset (cilState : cilState) =
        let argumentIndex = numberCreator m.ILBytes shiftedOffset
        let address =
            let this = if m.IsStatic then None else Some <| Memory.ReadThis cilState.state m
            match this with
            | None -> getArgTerm argumentIndex m
            | Some _ when argumentIndex = 0 -> internalfail "can't load address of ``this''"
            | Some _ -> getArgTerm (argumentIndex - 1) m
        push address cilState

    let stloc numberCreator (m : Method) shiftedOffset (cilState : cilState) =
        let variableIndex = numberCreator m.ILBytes shiftedOffset
        let right = pop cilState
        let location = referenceLocalVariable variableIndex m
        let typ = TypeOfLocation location
        let value = Types.Cast right typ
        ConfigureErrorReporter (changeState cilState >> reportError)
        let states = Memory.Write cilState.state location value
        states |> List.map (changeState cilState)
    let private simplifyConditionResult state res k =
        if Contradicts state !!res then k True
        elif Contradicts state res then k False
        else k res
    let performCILUnaryOperation op (cilState : cilState) =
        let x = pop cilState
        API.PerformUnaryOperation op x (fun interimRes ->
        let res = if Terms.TypeOf x |> Types.IsBool then simplifyConditionResult cilState.state interimRes id else interimRes
        push res cilState)

    let performCILBinaryOperation op operand1Transform operand2Transform resultTransform (cilState : cilState) =
        let arg2, arg1 = pop2 cilState
        operand1Transform arg1 (fun arg1 ->
        operand2Transform arg2 (fun arg2 ->
        API.PerformBinaryOperation op arg1 arg2 (fun interimRes ->
        resultTransform interimRes (fun res ->
        push res cilState))))
    let standardPerformBinaryOperation op =
        performCILBinaryOperation op idTransformation idTransformation idTransformation
    let dup (cilState : cilState) =
        let x = pop cilState
        push x cilState
        push x cilState

    let isCallIp (ip : ip) =
        match ip with
        | Instruction(offset, m) ->
            let opCode = parseInstruction m offset
            isDemandingCallOpCode opCode
        | _ -> false

    let ret (m : Method) (cilState : cilState) =
        let resultTyp = m.ReturnType
        if resultTyp <> typeof<Void> then
            let res = pop cilState
            let castedResult = Types.Cast res resultTyp
            push castedResult cilState
        match cilState.ipStack with
        | _ :: ips -> cilState.ipStack <- (Exit m) :: ips
        | [] -> __unreachable__()

    let transform2BooleanTerm pc (term : term) =
        let check term =
            match TypeOf term with
            | Types.Bool -> term
            | t when t = TypeUtils.charType -> term !== TypeUtils.Char.Zero
            | t when t = TypeUtils.int8Type -> term !== TypeUtils.Int8.Zero
            | t when t = TypeUtils.uint8Type -> term !== TypeUtils.UInt8.Zero
            | t when t = TypeUtils.int16Type -> term !== TypeUtils.Int16.Zero
            | t when t = TypeUtils.uint16Type -> term !== TypeUtils.UInt16.Zero
            | t when t = TypeUtils.int32Type -> term !== TypeUtils.Int32.Zero
            | t when t = TypeUtils.uint32Type -> term !== TypeUtils.UInt32.Zero
            | t when t = TypeUtils.int64Type -> term !== TypeUtils.Int64.Zero
            | t when t = TypeUtils.uint64Type -> term !== TypeUtils.UInt64.Zero
            | t when t.IsEnum ->
                term !== MakeNumber (Activator.CreateInstance t)
            | _ when IsReference term -> !!(IsNullReference term)
            | _ -> __notImplemented__()
        GuardedApplyExpressionWithPC pc term check

    let binaryOperationWithBoolResult op operand1Transformation operand2Transformation (cilState : cilState) =
        performCILBinaryOperation op operand1Transformation operand2Transformation (simplifyConditionResult cilState.state) cilState

    let ceq (cilState : cilState) =
        let y, x = peek2 cilState
        let transform =
            if TypeUtils.isBool x || TypeUtils.isBool y
            then fun t k -> k (transform2BooleanTerm cilState.state.pc t)
            else idTransformation
        binaryOperationWithBoolResult OperationType.Equal transform transform cilState
    let starg numCreator (m : Method) offset (cilState : cilState) =
        let argumentIndex = numCreator m.ILBytes offset
        let argTerm =
           let this = if m.IsStatic then None else Some <| Memory.ReadThis cilState.state m
           match this with
           | None -> getArgTerm argumentIndex m
           | Some this when argumentIndex = 0 -> this
           | Some _ -> getArgTerm (argumentIndex - 1) m
        let value = pop cilState
        let states = Memory.Write cilState.state argTerm value
        states |> List.map (changeState cilState)
    let brcommon condTransform (m : Method) (offset : offset) (cilState : cilState) =
        let cond = pop cilState
        let ipThen, ipElse =
           match conditionalBranchTarget m offset with
           | offsetThen, [offsetElse] -> instruction m offsetThen, instruction m offsetElse
           | _ -> __unreachable__()
        StatedConditionalExecutionCIL cilState
           (fun state k -> k (condTransform <| transform2BooleanTerm state.pc cond, state))
           (fun cilState k -> setCurrentIp ipThen cilState; k [cilState])
           (fun cilState k -> setCurrentIp ipElse cilState; k [cilState])
           id
    let brfalse = brcommon id
    let brtrue = brcommon (!!)
    let applyAndBranch additionalFunction brtrueFunction (m : Method) offset (cilState : cilState) =
        additionalFunction cilState
        brtrueFunction m offset cilState
    let boolToInt b =
        BranchExpressions (fun k -> k b) (fun k -> k TypeUtils.Int32.One) (fun k -> k TypeUtils.Int32.Zero) id
    let bitwiseOrBoolOperation bitwiseOp boolOp (cilState : cilState) =
        let arg2, arg1 = peek2 cilState
        let typ1, typ2 = TypeOf arg1, TypeOf arg2
        match typ1, typ2 with
        | Types.Bool, Types.Bool ->
            binaryOperationWithBoolResult boolOp idTransformation idTransformation cilState
        | _ when TypeUtils.isIntegerTermType typ1 && TypeUtils.isIntegerTermType typ2 ->
            standardPerformBinaryOperation bitwiseOp cilState
        | Types.Bool, typ2 when TypeUtils.isIntegerTermType typ2 ->
            let newArg1 = boolToInt arg1
            performCILBinaryOperation bitwiseOp (fun _ k -> k newArg1) idTransformation idTransformation cilState
        | typ1, Types.Bool when TypeUtils.isIntegerTermType typ1 ->
            let newArg2 = boolToInt arg2
            performCILBinaryOperation bitwiseOp idTransformation (fun _ k -> k newArg2) idTransformation cilState
        | typ1, typ2 -> internalfailf "unhandled case for Bitwise operation %O and types: %O %O" bitwiseOp typ1 typ2
    let bitwiseOrBoolNot (cilState : cilState) =
        let arg = peek cilState
        let op =
            match TypeOf arg with
            | Types.Bool -> OperationType.LogicalNot
            | _ -> OperationType.BitwiseNot
        performCILUnaryOperation op cilState
    let retrieveActualParameters (method : Method) (cilState : cilState) =
        let paramsNumber = method.Parameters.Length
        let parameters, evaluationStack = EvaluationStack.PopMany paramsNumber cilState.state.evaluationStack
        let castParameter parameter (parInfo : ParameterInfo) =
            if method.IsDelegateConstructor && TypeUtils.isPointer parInfo.ParameterType then parameter
            else Types.Cast parameter parInfo.ParameterType
        setEvaluationStack evaluationStack cilState
        Seq.map2 castParameter (List.rev parameters) method.Parameters |> List.ofSeq

    let makeUnsignedInteger term k =
        match TypeOf term with
        | Types.Bool -> k <| Types.Cast term TypeUtils.uint32Type
        | t when t = typeof<double> || t = typeof<float> -> k term
        | t when TypeUtils.isIntegral t -> k <| Types.Cast term (TypeUtils.signed2unsignedOrId t) // no specs found about overflows
        | _ -> k term
    let performUnsignedIntegerOperation op (cilState : cilState) =
        let arg2, arg1 = peek2 cilState
        if TypeUtils.isInteger arg1 && TypeUtils.isInteger arg2 then
            performCILBinaryOperation op makeUnsignedInteger makeUnsignedInteger idTransformation cilState
        else internalfailf "arguments for %O are not Integers!" op
    let ldstr (m : Method) offset (cilState : cilState) =
        let stringToken = NumberCreator.extractInt32 m.ILBytes (offset + Offset.from OpCodes.Ldstr.Size)
        let string = m.Module.ResolveString stringToken
        let reference = Memory.AllocateString string cilState.state
        push reference cilState
    let allocateValueTypeInHeap v (cilState : cilState) =
        let address = Memory.BoxValueType cilState.state v
        push address cilState
    let ldnull (cilState : cilState) = push (NullRef typeof<obj>) cilState
    let convu (cilState : cilState) =
        let ptr = pop cilState |> MakeIntPtr
        push ptr cilState
    let convi = convu
    let castTopOfOperationalStack targetType (cilState : cilState) =
        let t = pop cilState
        let termForStack = Types.Cast t targetType
        push termForStack cilState
    let ldloca numberCreator (m : Method) shiftedOffset (cilState : cilState) =
        let index = numberCreator m.ILBytes shiftedOffset
        let term = referenceLocalVariable index m
        push term cilState
    let switch (m : Method) offset (cilState : cilState) =
        let value = pop cilState
        let origPc = cilState.state.pc
        let value = makeUnsignedInteger value id
        let checkOneCase (guard, newIp) cilState kRestCases =
            StatedConditionalExecutionCIL cilState
                (fun state k -> k (guard, state))
                (fun cilState k -> setCurrentIp newIp cilState; k [cilState])
                (fun otherState k ->
                    otherState.state.pc <- origPc // ignore pc because we always know that cases do not overlap
                    kRestCases otherState k)
        let fallThroughIp, restIps =
            match conditionalBranchTarget m offset with
            | fall, rests -> instruction m fall, List.map (instruction m) rests
        let casesAndOffsets = List.mapi (fun i offset -> value === MakeNumber i, offset) restIps
        let fallThroughGuard = Arithmetics.(>>=) value (makeUnsignedInteger (List.length restIps |> MakeNumber) id)
        Cps.List.foldrk checkOneCase cilState ((fallThroughGuard, fallThroughIp)::casesAndOffsets) (fun _ k -> k []) id
    let ldtoken (m : Method) offset (cilState : cilState) =
        let memberInfo = resolveTokenFromMetadata m (offset + Offset.from OpCodes.Ldtoken.Size)
        let state = cilState.state
        let res =
            match memberInfo with
            | :? FieldInfo as fi -> Memory.MarshallObject state fi.FieldHandle typeof<RuntimeFieldHandle>
            | :? Type as t -> Memory.MarshallObject state t.TypeHandle typeof<RuntimeTypeHandle>
            | :? MethodInfo as mi -> Memory.MarshallObject state mi.MethodHandle typeof<RuntimeMethodHandle>
            | _ -> internalfailf "Could not resolve token"
        push res cilState
    let ldftn (m : Method) offset (cilState : cilState) =
        let methodInfo = resolveMethodFromMetadata m (offset + Offset.from OpCodes.Ldftn.Size)
        let methodPtr = Terms.Concrete methodInfo (methodInfo.GetType())
        push methodPtr cilState
    let initobj (m : Method) offset (cilState : cilState) =
        let targetAddress = pop cilState
        let typ = resolveTypeFromMetadata m (offset + Offset.from OpCodes.Initobj.Size)
        let states = Memory.Write cilState.state targetAddress (Memory.DefaultOf typ)
        states |> List.map (changeState cilState)
    let ldind t reportError (cilState : cilState) =
        // TODO: what about null pointers?
        let address = pop cilState
        let castedAddress = if TypeOfLocation address = t then address else Types.Cast address (t.MakePointerType())
        ConfigureErrorReporter (changeState cilState >> reportError)
        let value = Memory.Read cilState.state castedAddress
        push value cilState

    let clt = binaryOperationWithBoolResult OperationType.Less idTransformation idTransformation
    let cgt = binaryOperationWithBoolResult OperationType.Greater idTransformation idTransformation
    let cltun = binaryOperationWithBoolResult OperationType.Less_Un makeUnsignedInteger makeUnsignedInteger
    let bgeHelper (cilState : cilState) =
        let arg1, arg2 = peek2 cilState
        let typ1, typ2 = Terms.TypeOf arg1, Terms.TypeOf arg2
        if Types.IsInteger typ1 && Types.IsInteger typ2 then clt cilState
        elif Types.IsReal typ1 && Types.IsReal typ2 then cltun cilState
        else __notImplemented__()
    let isinst (m : Method) offset (cilState : cilState) =
        let object = pop cilState
        let typ = resolveTypeFromMetadata m (offset + Offset.from OpCodes.Isinst.Size)
        StatedConditionalExecutionCIL cilState
            (fun state k -> k (IsNullReference object, state))
            (fun cilState k -> push (NullRef typeof<obj>) cilState; k [cilState])
            (fun cilState k ->
                StatedConditionalExecutionCIL cilState
                    (fun state k -> k (Types.IsCast cilState.state object typ, state))
                    (fun cilState k -> push object cilState; k [cilState])
                    (fun cilState k -> push (NullRef typeof<obj>) cilState; k [cilState])
                    k)
            id
    let cgtun (cilState : cilState) =
        let arg2, arg1 = peek2 cilState
        if IsReference arg2 && IsReference arg1 then
            binaryOperationWithBoolResult OperationType.NotEqual idTransformation idTransformation cilState
        else binaryOperationWithBoolResult OperationType.Greater_Un makeUnsignedInteger makeUnsignedInteger cilState
    let ldobj (m : Method) offset (cilState : cilState) =
        let address = pop cilState
        let typ = resolveTypeFromMetadata m (offset + Offset.from OpCodes.Ldobj.Size)
        let value = Memory.Read cilState.state address
        let typedValue = Types.Cast value typ
        push typedValue cilState
    let stobj reportError (m : Method) offset (cilState : cilState) =
        let src, dest = pop2 cilState
        let typ = resolveTypeFromMetadata m (offset + Offset.from OpCodes.Stobj.Size)
        let value = Types.Cast src typ
        ConfigureErrorReporter (changeState cilState >> reportError)
        let states = Memory.Write cilState.state dest value
        states |> List.map (changeState cilState)
    let stind valueCast reportError (cilState : cilState) = // TODO: do like ldind #do
        let value, address = pop2 cilState
        let value = valueCast value
        ConfigureErrorReporter (changeState cilState >> reportError)
        let states = Memory.Write cilState.state address value
        states |> List.map (changeState cilState)
    let sizeofInstruction (m : Method) offset (cilState : cilState) =
        let typ = resolveTypeFromMetadata m (offset + Offset.from OpCodes.Sizeof.Size)
        let size = Types.SizeOf typ
        push (MakeNumber size) cilState
    let leave (m : Method) offset (cilState : cilState) =
        let dst = unconditionalBranchTarget m offset
        let ehcs =
            m.ExceptionHandlers
            |> Seq.filter isFinallyClause
            |> Seq.filter (shouldExecuteFinallyClause offset dst)
            |> Seq.sortWith (fun ehc1 ehc2 -> ehc1.handlerOffset - ehc2.handlerOffset |> int)
            |> List.ofSeq
        let currentIp =
            match ehcs with
            | [] -> Instruction(dst, m)
            | e :: ehcs -> leave (Instruction(e.handlerOffset, m)) ehcs dst m
        setCurrentIp currentIp cilState
    let rethrow (cilState : cilState) =
        let state = cilState.state
        assert(Option.isSome state.exceptionsRegister.ExceptionTerm)
        state.exceptionsRegister <- state.exceptionsRegister.TransformToUnhandled()
    let endfilter (cilState : cilState) =
        let value, restStack = EvaluationStack.Pop cilState.state.evaluationStack
        if restStack = EvaluationStack.EmptyStack then
            cilState.filterResult <- Some value
        else __notImplemented__()
    let endfinally _ =
        // Should be handled in makeStep function
        __unreachable__()
    let br (m : Method) offset (cilState : cilState) =
        let newIp = instruction m (unconditionalBranchTarget m offset)
        setCurrentIp newIp cilState

    // TODO: implement fully (using information about calling method):
    // TODO: - if thisType is a value type and thisType implements method then ptr is passed unmodified
    // TODO: - if thisType is a value type and thisType does not implement method then ptr is dereferenced and boxed
    let constrained (m : Method) offset (cilState : cilState) =
        match findNextInstructionOffsetAndEdges OpCodes.Constrained m.ILBytes offset with
        | FallThrough offset ->
            let method = resolveMethodFromMetadata m (offset + Offset.from OpCodes.Callvirt.Size)
            let n = method.GetParameters().Length
            let args, evaluationStack = EvaluationStack.PopMany n cilState.state.evaluationStack
            setEvaluationStack evaluationStack cilState
            let thisForCallVirt = pop cilState
            match thisForCallVirt.term with
            | HeapRef _ -> ()
            | Ref _ when TypeOfLocation thisForCallVirt |> Types.IsValueType ->
                let thisStruct = Memory.Read cilState.state thisForCallVirt
                let heapRef = Memory.BoxValueType cilState.state thisStruct
                push heapRef cilState
                pushMany args cilState
            | Ref _ ->
                let this = Memory.Read cilState.state thisForCallVirt
                push this cilState
                pushMany args cilState
            | _ -> __unreachable__()
        | _ -> __unreachable__()
    let localloc (cilState : cilState) =
        // [NOTE] localloc usually is used for Span
        // So, pushing nullptr, because array will be allocated in Span constructor
        pop cilState |> ignore
        push (MakeNullPtr typeof<Void>) cilState

    let private fallThroughImpl stackSizeBefore newIp cilState =
        // if not constructing runtime exception
        if not <| isUnhandledError cilState && Memory.CallStackSize cilState.state = stackSizeBefore then
            setCurrentIp newIp cilState

    let fallThrough (m : Method) offset cilState op =
        assert(not <| isUnhandledError cilState)
        let stackSizeBefore = Memory.CallStackSize cilState.state
        let newIp = instruction m (fallThroughTarget m offset)
        op m offset cilState
        fallThroughImpl stackSizeBefore newIp cilState
        [cilState]

    let forkThrough (m : Method) offset cilState op =
        assert(not <| isUnhandledError cilState)
        let stackSizeBefore = Memory.CallStackSize cilState.state
        let newIp = instruction m (fallThroughTarget m offset)
        let cilStates = op m offset cilState
        List.iter (fallThroughImpl stackSizeBefore newIp) cilStates
        cilStates

open InstructionsSet

type UnknownMethodException(message : string, methodInfo : Method, interpreterStackTrace : string) =
    inherit Exception(message)
    member x.Method with get() = methodInfo
    member x.InterpreterStackTrace with get() = interpreterStackTrace


type internal ILInterpreter(isConcolicMode : bool) as this =

    let cilStateImplementations : Map<string, cilState -> term option -> term list -> cilState list> =
        Map.ofList [
            "System.Int32 System.Array.GetLength(this, System.Int32)", this.CommonGetArrayLength
            "System.Int32 System.Array.GetLowerBound(this, System.Int32)", this.GetArrayLowerBound
            "System.Void System.Runtime.CompilerServices.RuntimeHelpers.InitializeArray(System.Array, System.RuntimeFieldHandle)", this.CommonInitializeArray
            "System.Void System.String.FillStringChecked(System.String, System.Int32, System.String)", this.FillStringChecked
            "System.Void System.Array.Clear(System.Array, System.Int32, System.Int32)", this.ClearArray
            "System.Void System.Array.Copy(System.Array, System.Int32, System.Array, System.Int32, System.Int32, System.Boolean)", this.CopyArrayExtendedForm1
            "System.Void System.Array.Copy(System.Array, System.Int32, System.Array, System.Int32, System.Int32)", this.CopyArrayExtendedForm2
            "System.Void System.Array.Copy(System.Array, System.Array, System.Int32)", this.CopyArrayShortForm
            "System.Char System.String.get_Chars(this, System.Int32)", this.GetChars
        ]
    // NOTE: adding implementation names into Loader
    do Loader.CilStateImplementations <- cilStateImplementations.Keys

    member x.ConfigureErrorReporter reporter =
        reportError <- reporter

    member private x.Raise createException (cilState : cilState) k =
        createException cilState
        k [cilState]

    member private x.AccessMultidimensionalArray accessor (cilState : cilState) upperBounds indices (k : cilState list -> 'a) =
        let checkArrayBounds upperBounds indices =
            let checkOneBound acc (upperBound, index) =
                let lowerBound = Concrete 0 Types.TLength
                let notTooSmall = Arithmetics.(>>=) index lowerBound
                let notTooLarge = Arithmetics.(<<) index upperBound
                acc &&& notTooSmall &&& notTooLarge
            assert(List.length upperBounds = List.length indices)
            let upperBoundsAndIndices = List.zip upperBounds indices
            List.fold checkOneBound True upperBoundsAndIndices
        StatedConditionalExecutionCIL cilState
            (fun state k -> k (checkArrayBounds upperBounds indices, state))
            accessor
            (x.Raise x.IndexOutOfRangeException)
            k

    member private x.AccessArray accessor (cilState : cilState) upperBound index k =
        x.AccessMultidimensionalArray accessor cilState [upperBound] [index] k

    member private x.AccessArrayDimension accessor (cilState : cilState) (this : term) (dimension : term) =
        let upperBound = Memory.ArrayRank cilState.state this
        x.AccessArray (accessor this dimension) cilState upperBound dimension id

    member private x.CommonGetArrayLength (cilState : cilState) thisOption args =
        match args with
        | [dimensionsKey] ->
            let arrayLengthByDimension arrayRef index cilState (k : cilState list -> 'a) =
                push (Memory.ArrayLengthByDimension cilState.state arrayRef index) cilState
                k [cilState]
            x.AccessArrayDimension arrayLengthByDimension cilState (Option.get thisOption) dimensionsKey
        | _ -> internalfail "unexpected number of arguments"

    member private x.GetArrayLowerBound (cilState : cilState) (this : term option) args =
        match args with
        | [dimension] ->
            let arrayLowerBoundByDimension arrayRef index (cilState : cilState) k =
                push (Memory.ArrayLowerBoundByDimension cilState.state arrayRef index) cilState
                k [cilState]
            x.AccessArrayDimension arrayLowerBoundByDimension cilState (Option.get this) dimension
        | _ -> internalfail "unexpected number of arguments"

    member private x.NpeOrInvokeStatementCIL (cilState : cilState) (this : term) statement (k : cilState list -> 'a) =
         StatedConditionalExecutionCIL cilState
            (fun state k -> k (IsNullReference this, state))
            (x.Raise x.NullReferenceException)
            statement
            k

    member private x.CommonInitializeArray (cilState : cilState) _ (args : term list) =
        match args with
        | [arrayRef; handleTerm] ->
            let initArray (cilState : cilState) k =
                Memory.InitializeArray cilState.state arrayRef handleTerm
                k [cilState]
            x.NpeOrInvokeStatementCIL cilState arrayRef (fun cilState k ->
            x.NpeOrInvokeStatementCIL cilState handleTerm initArray k) id
        | _ -> internalfail "unexpected number of arguments"

    member private x.FillStringChecked (cilState : cilState) _ (args : term list) =
        assert(List.length args = 3)
        let state = cilState.state
        let dest, destPos, src = args.[0], args.[1], args.[2]
        let srcPos = MakeNumber 0
        let srcLength = Memory.StringLength state src
        let destLength = Memory.StringLength state dest
        let (<<=) = Arithmetics.(<<=)
        let check = srcLength <<= (Arithmetics.Sub destLength destPos)
        let copy (cilState : cilState) k =
            Memory.CopyStringArray cilState.state src srcPos dest destPos srcLength
            k [cilState]
        StatedConditionalExecutionCIL cilState
            (fun state k -> k (check, state))
            copy
            (x.Raise x.IndexOutOfRangeException)
            id

    member private x.ClearArray (cilState : cilState) _ (args : term list) =
        assert(List.length args = 3)
        let array, index, length = args.[0], args.[1], args.[2]
        let (>>) = API.Arithmetics.(>>)
        let (<<) = API.Arithmetics.(<<)
        let clearCase (cilState : cilState) k =
            Memory.ClearArray cilState.state array index length
            k [cilState]
        let nonNullCase (cilState : cilState) k =
            let zero = MakeNumber 0
            let lb = Memory.ArrayLowerBoundByDimension cilState.state array zero
            let numOfAllElements = Memory.CountOfArrayElements cilState.state array
            let check = index << lb ||| (Arithmetics.Add index length) >> numOfAllElements ||| length << zero
            StatedConditionalExecutionCIL cilState
                (fun state k -> k (check, state))
                (x.Raise x.IndexOutOfRangeException)
                clearCase
                k
        StatedConditionalExecutionCIL cilState
            (fun state k -> k (IsNullReference array, state))
            (x.Raise x.ArgumentNullException)
            nonNullCase
            id

    member private x.CommonCopyArray (cilState : cilState) src srcIndex dst dstIndex length =
        let state = cilState.state
        let srcType = MostConcreteTypeOfHeapRef state src
        let dstType = MostConcreteTypeOfHeapRef state dst
        let (>>) = API.Arithmetics.(>>)
        let (<<) = API.Arithmetics.(<<)
        let add = Arithmetics.Add
        let zero = TypeUtils.Int32.Zero
        let srcLB = Memory.ArrayLowerBoundByDimension state src zero
        let dstLB = Memory.ArrayLowerBoundByDimension state dst zero
        let srcNumOfAllElements = Memory.CountOfArrayElements state src
        let dstNumOfAllElements = Memory.CountOfArrayElements state dst
        let defaultCase (cilState : cilState) k =
            Memory.CopyArray cilState.state src srcIndex srcType dst dstIndex dstType length
            k [cilState]
        let lengthCheck (cilState : cilState) =
            let check = ((add srcIndex length) >> srcNumOfAllElements) ||| ((add dstIndex length) >> dstNumOfAllElements)
            StatedConditionalExecutionCIL cilState
                (fun state k -> k (check, state))
                (x.Raise x.ArgumentException)
                defaultCase
        let indicesCheck (cilState : cilState) =
            // TODO: extended form needs
            let primitiveLengthCheck = (length << zero) ||| (if TypeUtils.isLong length then length >> TypeUtils.Int32.MaxValue else False)
            let srcIndexCheck = (srcIndex << srcLB) ||| (if TypeUtils.isLong srcIndex then srcIndex >> srcNumOfAllElements else False)
            let dstIndexCheck = (dstIndex << dstLB) ||| (if TypeUtils.isLong dstIndex then dstIndex >> dstNumOfAllElements else False)

            StatedConditionalExecutionCIL cilState
                (fun state k -> k (primitiveLengthCheck ||| srcIndexCheck ||| dstIndexCheck, state))
                (x.Raise x.ArgumentOutOfRangeException)
                lengthCheck
        let assignableCheck (cilState : cilState) =
            let srcElemType = Types.ElementType srcType
            let dstElemType = Types.ElementType dstType
            let condition =
                if Types.IsValueType srcElemType then True
                else Types.TypeIsType srcElemType dstElemType
            StatedConditionalExecutionCIL cilState
                (fun state k -> k (condition, state))
                indicesCheck
                (x.Raise x.InvalidCastException)
        let rankCheck (cilState : cilState) =
            if Types.RankOf srcType = Types.RankOf dstType then assignableCheck cilState
            else x.Raise x.RankException cilState
        StatedConditionalExecutionCIL cilState
            (fun state k -> k (IsNullReference src ||| IsNullReference dst, state))
            (x.Raise x.ArgumentNullException)
            rankCheck
            id

    member private x.CopyArrayExtendedForm1 (cilState : cilState) _ (args : term list) =
        assert(List.length args = 6)
        let src, srcIndex, dst, dstIndex, length = args.[0], args.[1], args.[2], args.[3], args.[4]
        x.CommonCopyArray cilState src srcIndex dst dstIndex length

    member private x.CopyArrayExtendedForm2 (cilState : cilState) _ (args : term list) =
        assert(List.length args = 5)
        let src, srcIndex, dst, dstIndex, length = args.[0], args.[1], args.[2], args.[3], args.[4]
        x.CommonCopyArray cilState src srcIndex dst dstIndex length

    member private x.CopyArrayShortForm (cilState : cilState) _ (args : term list) =
        assert(List.length args = 3)
        let src, dst, length = args.[0], args.[1], args.[2]
        let state = cilState.state
        let zero = TypeUtils.Int32.Zero
        let srcLB = Memory.ArrayLowerBoundByDimension state src zero
        let dstLB = Memory.ArrayLowerBoundByDimension state src zero
        x.CommonCopyArray cilState src srcLB dst dstLB length

    member private x.GetChars (cilState : cilState) this (args : term list) =
        assert(List.length args = 1)
        match this with
        | Some this ->
            let index = List.item 0 args
            let length = Memory.StringLength cilState.state this
            let getChar cilState k =
                let char = Memory.ReadStringChar cilState.state this index
                push char cilState
                List.singleton cilState |> k
            x.AccessArray getChar cilState length index id
        | None -> internalfailf "String.GetChars: unexpected this %O" this

    member private x.TrustedIntrinsics =
        let intPtr = Reflection.getAllMethods typeof<IntPtr> |> Array.map Reflection.getFullMethodName
        let volatile = Reflection.getAllMethods typeof<System.Threading.Volatile> |> Array.map Reflection.getFullMethodName
//        let comparerType = typeof<System.Collections.Generic.Comparer<obj>>.GetGenericTypeDefinition()
//        let defaultComparer = Reflection.getAllMethods comparerType |> Array.map (fun mi -> mi :> MethodBase)
        let defaultComparer = [|"System.Collections.Generic.Comparer`1[T] System.Collections.Generic.Comparer`1[T].get_Default()"|];
        Array.concat [intPtr; volatile; defaultComparer]

    member private x.IsNotImplementedIntrinsic (method : Method) fullMethodName =
        let isIntrinsic =
            let intrinsicAttr = "System.Runtime.CompilerServices.IntrinsicAttribute"
            method.CustomAttributes |> Seq.exists (fun m -> m.AttributeType.ToString() = intrinsicAttr)
        isIntrinsic && (Array.contains fullMethodName x.TrustedIntrinsics |> not)

    member private x.InstantiateThisIfNeed state thisOption (method : Method) =
        match thisOption with
        | Some this ->
            let thisType = TypeOfLocation this
            if Types.IsValueType thisType && (method :> IMethod).IsConstructor then
                let newThis = Memory.DefaultOf thisType
                let states = Memory.Write state this newThis
                assert(List.length states = 1 && LanguagePrimitives.PhysicalEquality state (List.head states))
        | None -> ()

    member private x.GetFullMethodNameArgsAndThis state (method : Method) =
        let fullyGenericMethod, genericArgs, _ = method.Generalize()
        let fullGenericMethodName = fullyGenericMethod.FullName
        let wrapType arg = Concrete arg typeof<Type>
        // TODO: do not wrap types, pass them through state.typeVariables!
        let typeArgs = genericArgs |> Seq.map wrapType |> List.ofSeq
        let termArgs = method.Parameters |> Seq.map (Memory.ReadArgument state) |> List.ofSeq
        let args = typeArgs @ termArgs
        let thisOption = if method.IsStatic then None else Some <| Memory.ReadThis state method
        x.InstantiateThisIfNeed state thisOption method
        fullGenericMethodName, args, thisOption

    member private x.InvokeCSharpImplementation (cilState : cilState) fullMethodName thisOption args =
        // TODO: check that all parameters were specified
        let method = Loader.CSharpImplementations.[fullMethodName] |> Application.getMethod
        let thisOption, args =
            match thisOption, method.IsStatic with
            | Some this, true -> None, this :: args
            | None, false -> internalfail "Calling non-static concrete implementation for static method"
            | _ -> thisOption, args
        Memory.PopFrame cilState.state
        ILInterpreter.InitFunctionFrame cilState.state method thisOption (Some args)
        x.InitializeStatics cilState method.DeclaringType (fun cilState ->
            setCurrentIp (instruction method 0<offsets>) cilState
            [cilState])

    member private x.IsArrayGetOrSet (method : Method) =
        let name = method.Name
        (name = "Set" || name = "Get") && typeof<Array>.IsAssignableFrom(method.DeclaringType)

    static member InitFunctionFrame state (method : Method) this paramValues =
        let parameters = method.Parameters
        let values, areParametersSpecified =
            match paramValues with
            | Some values -> values, true
            | None -> [], false
        let localVarsDecl (lvi : LocalVariableInfo) =
            let stackKey = LocalVariableKey(lvi, method)
            (stackKey, lvi.LocalType |> Memory.DefaultOf |> Some, lvi.LocalType)
        let locals =
            match method.LocalVariables with
            | null -> []
            | lvs -> lvs |> Seq.map localVarsDecl |> Seq.toList
        let valueOrFreshConst (param : ParameterInfo option) value =
            match param, value with
            | None, _ -> internalfail "parameters list is longer than expected!"
            | Some param, None ->
                let stackKey = ParameterKey param
                match areParametersSpecified with
                | true when param.HasDefaultValue ->
                    let typ = param.ParameterType
                    (stackKey, Some(Concrete param.DefaultValue typ), typ)
                | true -> internalfail "parameters list is shorter than expected!"
                | _ -> (stackKey, None, param.ParameterType)
            | Some param, Some value -> (ParameterKey param, Some value, param.ParameterType)
        let parameters = List.map2Different valueOrFreshConst parameters values
        let parametersAndThis =
            match this with
            | Some thisValue ->
                let thisKey = ThisKey method
                (thisKey, Some thisValue, TypeOfLocation thisValue) :: parameters // TODO: incorrect type when ``this'' is Ref to stack
            | None -> parameters
        Memory.NewStackFrame state (Some method) (parametersAndThis @ locals)

    member x.InitFunctionFrameCIL (cilState : cilState) (method : Method) this paramValues =
        ILInterpreter.InitFunctionFrame cilState.state method this paramValues
        pushToIp (instruction method 0<offsets>) cilState

    member private x.InitStaticFieldWithDefaultValue state (f : FieldInfo) =
        assert f.IsStatic
        let fieldType = f.FieldType
        let value =
            if f.IsLiteral then
                match f.GetValue(null) with // argument means class with field f, so we have null, because f is a static field
                | null -> NullRef fieldType
                | :? string as str -> Memory.AllocateString str state
                | v when f.FieldType.IsPrimitive || f.FieldType.IsEnum -> Concrete v fieldType
                | _ -> __unreachable__()
            else Memory.DefaultOf fieldType
        let targetType = f.DeclaringType
        let fieldId = Reflection.wrapField f
        Memory.WriteStaticField state targetType fieldId value

    member private x.InvokeArrayGetOrSet (cilState : cilState) (method : Method) thisOption args =
        let name = method.Name
        match thisOption with
        | Some arrayRef when name = "Get" ->
            let typ = Some method.ReturnType
            x.LdElemCommon typ cilState arrayRef args
        | Some arrayRef when name = "Set" ->
            let value, indices = List.lastAndRest args
            let typ = TypeOf value |> Some
            x.StElemCommon typ cilState arrayRef indices value
        | _ -> __unreachable__()

    // NOTE: When executing ldsfld, call and so on, we should previously initialize statics.
    // NOTE: Continuation 'whenInitializedCont' contains exploration of current instruction 'I' on ipStack.
    // NOTE: If statics was already initialized or we have no static constructor,
    //       then we can continue to explore instructions in continuation 'whenInitializedCont'.
    // NOTE: Otherwise, we need to add static constructor to ipStack (so queue will explore it instruction by instruction)
    //       without calling continuation 'whenInitializedCont'.
    // NOTE: After exploration of static constructor, queue will contain the same instruction 'I',
    //       that caused statics initialization, so queue will try again to explore this instruction,
    //       but at that moment statics will be already initialized

    member x.InitializeStatics (cilState : cilState) (t : Type) whenInitializedCont =
        let fields = t.GetFields(Reflection.staticBindingFlags)
        match t with
        | _ when t.IsGenericParameter -> whenInitializedCont cilState
        | _ ->
            let typeInitialized = Memory.IsTypeInitialized cilState.state t
            match typeInitialized with
            | True -> whenInitializedCont cilState
            | _ ->
                let staticConstructor = t.GetConstructors(Reflection.staticBindingFlags) |> Array.tryHead
                Seq.iter (x.InitStaticFieldWithDefaultValue cilState.state) fields
                Memory.InitializeStaticMembers cilState.state t
                match staticConstructor with
                | Some cctor ->
                    let cctor = Application.getMethod cctor
                    // TODO: use InlineMethodBaseCallIfNeed instead (union Interpreter and InterpreterBase)
                    let name = cctor.FullName
                    if (name = "System.Void JetBrains.Diagnostics.Log..cctor()"
                        || name = "System.Void System.Environment..cctor()"
                        || name = "System.Void System.Globalization.CultureInfo..cctor()")
                    then whenInitializedCont cilState
                    else
                        x.InitFunctionFrameCIL cilState cctor None (Some [])
                        [cilState]
                | None -> whenInitializedCont cilState
                // TODO: make assumption ``Memory.withPathCondition state (!!typeInitialized)''

    member private x.ConcreteInvokeCatch (e : Exception) cilState =
        let state = cilState.state
        let ref = Memory.AllocateConcreteObject state e (e.GetType())
        popFrameOf cilState
        let codeLocations = List.map (Option.get << ip2codeLocation) cilState.ipStack
        setCurrentIp (SearchingForHandler(codeLocations, List.empty)) cilState
        setException (Unhandled(ref, true)) cilState

    member private x.TryConcreteInvoke (method : Method) fullMethodName (args : term list) thisOption (cilState : cilState) =
        let state = cilState.state
        if Loader.isInvokeInternalCall fullMethodName then
            // Before term args, type args are located
            let termArgs = List.skip (List.length args - method.Parameters.Length) args
            let objArgs = List.choose (TryTermToObj state) termArgs
            let hasThis = Option.isSome thisOption
            let thisObj = Option.bind (TryTermToObj state) thisOption
            match thisObj with
            | _ when List.length objArgs <> List.length termArgs -> false
            | None when hasThis -> false
            | _ ->
                try
                    let result = method.Invoke thisObj (List.toArray objArgs)
                    let resultType = TypeUtils.getTypeOfConcrete result
                    let typ = TypeUtils.mostConcreteType resultType method.ReturnType
                    if typ <> typeof<Void> then
                        let resultTerm = Memory.MarshallObject cilState.state result typ
                        push resultTerm cilState
                    setCurrentIp (Exit method) cilState
                with :? TargetInvocationException as e -> x.ConcreteInvokeCatch e.InnerException cilState
                true
        else false

    member private x.InlineMethodBaseCallIfNeeded (method : Method) (cilState : cilState) k =
        // [NOTE] Asserting correspondence between ips and frames
        assert(currentMethod cilState = method && currentOffset cilState = Some 0<offsets>)
        let fullMethodName, args, thisOption = x.GetFullMethodNameArgsAndThis cilState.state method
        let moveIpToExit (cilState : cilState) =
            // [NOTE] else current method non method
            if currentMethod cilState = method then
                setCurrentIp (Exit method) cilState
            cilState
        if x.TryConcreteInvoke method fullMethodName args thisOption cilState then
            List.singleton cilState |> k
        elif Map.containsKey fullMethodName cilStateImplementations then
            let states = cilStateImplementations.[fullMethodName] cilState thisOption args
            List.map moveIpToExit states |> k
        elif Map.containsKey fullMethodName Loader.FSharpImplementations then
            let thisAndArguments = optCons args thisOption
            let moveIp states = List.map moveIpToExit states |> k
            internalCall Loader.FSharpImplementations.[fullMethodName] thisAndArguments cilState moveIp
        elif Map.containsKey fullMethodName Loader.CSharpImplementations then
            x.InvokeCSharpImplementation cilState fullMethodName thisOption args |> k
        // TODO: add Address function for array and return Ptr #do
        elif x.IsArrayGetOrSet method then
            let cilStates = x.InvokeArrayGetOrSet cilState method thisOption args
            List.map moveIpToExit cilStates |> k
        elif method.IsExternalMethod then
            let stackTrace = Memory.StackTraceString cilState.state.stack
            let message = sprintf "New extern method: %s" fullMethodName
            UnknownMethodException(message, method, stackTrace) |> raise
        elif x.IsNotImplementedIntrinsic method fullMethodName then
            let stackTrace = Memory.StackTraceString cilState.state.stack
            let message = sprintf "New intrinsic method: %s" fullMethodName
            UnknownMethodException(message, method, stackTrace) |> raise
        elif method.HasBody then cilState |> List.singleton |> k
        else internalfailf "Non-extern method %s without body!" method.FullName

    member private x.InvokeVirtualMethod (cilState : cilState) calledMethod targetMethod k =
        // Getting this and arguments values by old keys
        let this = Memory.ReadThis cilState.state calledMethod
        let args = calledMethod.Parameters |> Seq.map (Memory.ReadArgument cilState.state) |> List.ofSeq
        // Popping frame created for ancestor calledMethod
        popFrameOf cilState
        // Creating valid frame with stackKeys corresponding to actual targetMethod
        x.InitFunctionFrameCIL cilState targetMethod (Some this) (Some args)
        x.InlineMethodBaseCallIfNeeded targetMethod cilState k

    member x.ResolveVirtualMethod targetType (ancestorMethod : Method) =
        let genericCalledMethod = ancestorMethod.GetGenericMethodDefinition()
        let genericMethodInfo =
            Reflection.resolveOverridingMethod targetType genericCalledMethod
        if genericMethodInfo.IsGenericMethodDefinition then
            genericMethodInfo.MakeGenericMethod(ancestorMethod.GetGenericArguments())
        else genericMethodInfo
        |> Application.getMethod

    member x.CallVirtualMethod (ancestorMethod : Method) (cilState : cilState) (k : cilState list -> 'a) =
        let this = Memory.ReadThis cilState.state ancestorMethod
        let callVirtual (cilState : cilState) this k =
            let baseType = MostConcreteTypeOfHeapRef cilState.state this
            let callForConcreteType typ _ k =
                let targetMethod = x.ResolveVirtualMethod typ ancestorMethod
                if targetMethod.IsAbstract
                    then x.CallAbstract targetMethod cilState k
                    else x.InvokeVirtualMethod cilState ancestorMethod targetMethod k
            let tryToCallForBaseType (cilState : cilState) (k : cilState list -> 'a) =
                StatedConditionalExecutionCIL cilState
                    (fun state k -> k (API.Types.TypeIsRef state baseType this, state))
                    (callForConcreteType baseType)
                    (fun s k -> x.CallAbstract ancestorMethod s k)
                    k
            if baseType.IsAbstract
                then x.CallAbstract ancestorMethod cilState k
                else tryToCallForBaseType cilState k
        GuardedApplyCIL cilState this callVirtual k

    member x.CallAbstract (ancestorMethod : Method) cilState k =
        let this = Memory.ReadThis cilState.state ancestorMethod
        let thisInModel, candidateTypes = ResolveCallVirt cilState.state this
        let candidateTypes = List.ofSeq candidateTypes |> List.distinct
        let candidateMethods = seq {
            for t in candidateTypes do
                match t with
                | ConcreteType t ->
                    let overriden = x.ResolveVirtualMethod t ancestorMethod
                    // TODO: more complex criteria here...
                    if overriden.InCoverageZone then
                        yield (t, overriden)
                | _ -> ()}
        let candidateMethods = candidateMethods |> Seq.toList |> List.distinctBy snd
        let typeMocks = seq {
            for t in candidateTypes do
                match t with
                | MockType mock -> yield mock
                | _ -> ()
        }
        let invokeMock cilState k =
            match List.ofSeq typeMocks with
            | [] -> ()
            | [mock : ITypeMock] ->
                popFrameOf cilState
                let modelState =
                    match cilState.state.model with
                    | StateModel s -> s
                    | _ -> __unreachable__()
                modelState.allocatedTypes <- PersistentDict.add thisInModel (MockType mock) modelState.allocatedTypes
                candidateTypes |> Seq.iter (function
                    | ConcreteType t -> AddConstraint cilState.state !!(Types.TypeIsRef cilState.state t this)
                    | _ -> ())
//                let methodMock = mock.MethodMocks |> Seq.find (fun m -> m.BaseMethod.Name = ancestorMethod.Name && m.BaseMethod.GetParameters() |> Array.forall (fun p -> p.ParameterType = signature.[p.Position]))
                let methodMock = mock.MethodMock ancestorMethod
                match methodMock.Call thisInModel [] with // TODO: pass args!
                | Some result ->
                    assert(ancestorMethod.ReturnType <> typeof<Void>)
                    push result cilState
                | None ->
                    assert(ancestorMethod.ReturnType = typeof<Void>)
            | _ -> internalfail "Got more than one mock for callvirt!"
            match tryCurrentLoc cilState with
             | Some loc ->
                 fallThrough loc.method loc.offset cilState (fun _ _ _ -> ()) |> k
             | _ -> __unreachable__()
        let rec dispatch candidates cilState k =
            match candidates with
            | [] -> invokeMock cilState k
            | (t, method)::rest ->
                StatedConditionalExecutionCIL cilState
                    (fun cilState k -> k (API.Types.TypeIsRef cilState t this, cilState))
                    (fun cilState k -> x.InvokeVirtualMethod cilState ancestorMethod method k)
                    (dispatch rest)
                    k
        dispatch candidateMethods cilState k

    member private x.ConvOvf targetType (cilState : cilState) =
        let supersetsOf =
            PersistentDict.ofSeq [
                TypeUtils.int8Type,    [|TypeUtils.int8Type; TypeUtils.int16Type; TypeUtils.int32Type; TypeUtils.int64Type|]
                TypeUtils.int16Type,   [|TypeUtils.int16Type; TypeUtils.int32Type; TypeUtils.int64Type|]
                TypeUtils.int32Type,   [|TypeUtils.int32Type; TypeUtils.int64Type|]
                TypeUtils.int64Type,   [|TypeUtils.int64Type|]
                TypeUtils.uint8Type,   [|TypeUtils.uint8Type; TypeUtils.uint16Type; TypeUtils.uint32Type; TypeUtils.uint64Type|]
                TypeUtils.uint16Type,  [|TypeUtils.uint16Type; TypeUtils.uint32Type; TypeUtils.uint64Type|]
                TypeUtils.uint32Type,  [|TypeUtils.uint32Type; TypeUtils.uint64Type|]
                TypeUtils.uint64Type,  [|TypeUtils.uint64Type|]
                TypeUtils.float32Type, [|TypeUtils.float32Type; TypeUtils.float64Type|]
                TypeUtils.float64Type, [|TypeUtils.float64Type|] ]
        let isSubset leftTyp rightTyp = Array.contains rightTyp supersetsOf.[leftTyp]
        let minMaxOf =
            PersistentDict.ofSeq [
                TypeUtils.int8Type,    (SByte.MinValue  :> IConvertible, SByte.MaxValue  :> IConvertible)
                TypeUtils.int16Type,   (Int16.MinValue  :> IConvertible, Int16.MaxValue  :> IConvertible)
                TypeUtils.int32Type,   (Int32.MinValue  :> IConvertible, Int32.MaxValue  :> IConvertible)
                TypeUtils.int64Type,   (Int64.MinValue  :> IConvertible, Int64.MaxValue  :> IConvertible)
                TypeUtils.uint8Type,   (Byte.MinValue   :> IConvertible, Byte.MaxValue   :> IConvertible)
                TypeUtils.uint16Type,  (UInt16.MinValue :> IConvertible, UInt16.MaxValue :> IConvertible)
                TypeUtils.uint32Type,  (UInt32.MinValue :> IConvertible, UInt32.MaxValue :> IConvertible)
                TypeUtils.uint64Type,  (UInt64.MinValue :> IConvertible, UInt64.MaxValue :> IConvertible)
                TypeUtils.float32Type, (Single.MinValue :> IConvertible, Single.MaxValue :> IConvertible)
                TypeUtils.float64Type, (Double.MinValue :> IConvertible, Double.MaxValue :> IConvertible) ]
        let getSegment leftTyp rightTyp =
            let min1, max1 = minMaxOf.[leftTyp]
            let min2, max2 = minMaxOf.[rightTyp]
            let c = System.Globalization.CultureInfo.CurrentCulture
            match min1.ToDouble(c) < min2.ToDouble(c), max1.ToDouble(c) < max2.ToDouble(c) with
            | true, true   -> min2, max1
            | true, false  -> min2, max2
            | false, true  -> min1, max1
            | false, false -> min1, max2
        let canCastWithoutOverflow term targetTermType =
            let (<<=) = API.Arithmetics.(<<=)
            assert(Terms.TypeOf term |> Types.IsNumeric)
            let termType = Terms.TypeOf term
            if isSubset termType targetTermType then True
            elif termType = TypeUtils.int64Type && targetTermType = TypeUtils.uint64Type then
                let int64Zero = MakeNumber (0 |> int64)
                int64Zero <<= term
            elif termType = TypeUtils.uint64Type && targetTermType = TypeUtils.int64Type then
                let uint64RightBorder = MakeNumber (Int64.MaxValue |> uint64)
                term <<= uint64RightBorder
            else
                let min, max = getSegment termType targetTermType
                let leftBorder  = Concrete min termType // must save type info, because min is int64
                let rightBorder = Concrete max termType // must save type info, because max is int64
                (leftBorder <<= term) &&& (term <<= rightBorder)
        let t = pop cilState
        StatedConditionalExecutionCIL cilState
            (fun state k -> k (canCastWithoutOverflow t targetType, state))
            (fun cilState k ->
                let castedResult = Types.Cast t targetType
                push castedResult cilState
                k [cilState])
            (x.Raise x.OverflowException)
            id

    member private x.ConvOvfUn unsignedSightType targetType (cilState : cilState) =
        let t = pop cilState
        let unsignedT = Types.Cast t unsignedSightType
        push unsignedT cilState
        x.ConvOvf targetType cilState

    member private x.CommonCastClass (cilState : cilState) (term : term) (typ : Type) k =
        StatedConditionalExecutionCIL cilState
            (fun state k -> k (IsNullReference term ||| Types.IsCast state term typ, state))
            (fun cilState k ->
                push (Types.Cast term typ) cilState
                k [cilState])
            (x.Raise x.InvalidCastException)
            k
    member private x.CastClass (m : Method) offset (cilState : cilState) : cilState list =
        let term = pop cilState
        let typ = resolveTypeFromMetadata m (offset + Offset.from OpCodes.Castclass.Size)
        x.CommonCastClass cilState term typ id

    member private x.PushNewObjResultOnEvaluationStack (cilState : cilState) reference (calledMethod : MethodBase) =
        let valueOnStack =
            if calledMethod.DeclaringType.IsValueType then
                  Memory.Read cilState.state reference
            else reference
        push valueOnStack cilState

    member x.CommonCall (calledMethod : Method) (cilState : cilState) (k : cilState list -> 'a) =
        let call cilState k = x.InlineMethodBaseCallIfNeeded calledMethod cilState k
        match calledMethod.IsStatic with
        | true -> call cilState k
        | false ->
            let this = Memory.ReadThis cilState.state calledMethod
            x.NpeOrInvokeStatementCIL cilState this call k
    member x.RetrieveCalledMethodAndArgs (opCode : OpCode) (calledMethod : Method) (cilState : cilState) =
        let args = retrieveActualParameters calledMethod cilState
        let hasThis = calledMethod.HasThis && opCode <> OpCodes.Newobj
        let this = if hasThis then pop cilState |> Some else None
        this, args

    member x.Call (m : Method) offset (cilState : cilState) =
        let calledMethod = resolveMethodFromMetadata m (offset + Offset.from OpCodes.Call.Size) |> Application.getMethod
        let getArgsAndCall cilState =
            let this, args = x.RetrieveCalledMethodAndArgs OpCodes.Call calledMethod cilState
            x.InitFunctionFrameCIL cilState calledMethod this (Some args)
            x.CommonCall calledMethod cilState id
        if isConcolicMode then getArgsAndCall cilState
        else x.InitializeStatics cilState calledMethod.DeclaringType getArgsAndCall
    member x.CommonCallVirt (ancestorMethod : Method) (cilState : cilState) (k : cilState list -> 'a) =
        let this = Memory.ReadThis cilState.state ancestorMethod
        let call (cilState : cilState) k =
            if ancestorMethod.IsVirtual && not ancestorMethod.IsFinal then
                x.CallVirtualMethod ancestorMethod cilState k
            else
                x.InlineMethodBaseCallIfNeeded ancestorMethod cilState k
        x.NpeOrInvokeStatementCIL cilState this call k
    member x.CallVirt (m : Method) offset (cilState : cilState) =
        let retrieveMethodInfo methodPtr =
            match methodPtr.term with
            | Concrete(:? Tuple<MethodInfo, term> as tuple, _) -> snd tuple, (fst tuple :> MethodBase)
            | _ -> __unreachable__()
        let ancestorMethod = resolveMethodFromMetadata m (offset + Offset.from OpCodes.Call.Size) |> Application.getMethod
        let thisOption, args = x.RetrieveCalledMethodAndArgs OpCodes.Callvirt ancestorMethod cilState
        let this, methodToCall =
            match thisOption with
            | Some (NonNullRef as this) when ancestorMethod.IsDelegate ->
                let deleg = Memory.ReadDelegate cilState.state this
                let target, mi = retrieveMethodInfo deleg
                let mi = Application.getMethod mi
                // [NOTE] target is ref to closure: when we have it, 'this' = target, otherwise 'this' = thisOption
                match target with
                | NullRef _ -> thisOption, mi
                | _ -> Some target, mi
            | _ -> thisOption, ancestorMethod
        // NOTE: there is no need to initialize statics, because they were initialized before ``newobj'' execution
        x.InitFunctionFrameCIL cilState methodToCall this (Some args)
        x.CommonCallVirt methodToCall cilState id

    member x.ReduceArrayCreation (arrayType : Type) (cilState : cilState) (lengths : term list) k =
        Memory.AllocateDefaultArray cilState.state lengths arrayType |> k

    member x.CommonCreateDelegate (ctor : Method) (cilState : cilState) (args : term list) k =
        let target, methodPtr =
            assert(List.length args = 2)
            args.[0], args.[1]
        let retrieveMethodInfo methodPtr =
            match methodPtr.term with
            | Concrete(:? MethodInfo as mi, _) -> mi
            | _ -> __unreachable__()
        let lambda = Lambdas.make (retrieveMethodInfo methodPtr, target) ctor.DeclaringType
        Memory.AllocateDelegate cilState.state lambda |> k

    member x.CommonNewObj isCallNeeded (ctor : Method) (cilState : cilState) (args : term list) (k : cilState list -> 'a) : 'a =
        __notImplemented__()
//        let typ = constructorInfo.DeclaringType
//        let constructedTermType = typ |> Types.FromDotNetType cilState.state
//        let blockCase (cilState : cilState) =
//            let callConstructor (cilState : cilState) reference afterCall =
//                if isCallNeeded then
//                    methodInterpreter.ReduceFunctionSignatureCIL cilState constructorInfo (Some reference) (Specified args) false (fun cilState ->
//                    x.InlineMethodBaseCallIfNeeded constructorInfo cilState afterCall)
//                else withResultState reference cilState.state |> changeState cilState |> List.singleton
//            let referenceTypeCase (cilState : cilState) =
//                let ref, state = Memory.AllocateDefaultClass cilState.state constructedTermType
//                callConstructor (withState state cilState) ref (List.map (pushToOpStack ref))
//            let valueTypeCase (cilState : cilState) =
//                let freshValue = Memory.DefaultOf constructedTermType
//                let ref, state = Memory.AllocateTemporaryLocalVariable cilState.state typ freshValue
//                let modifyResult (cilState : cilState) =
//                    let value = Memory.ReadSafe cilState.state ref
//                    pushToOpStack value cilState
//                callConstructor (withState state cilState) ref (List.map modifyResult)
//            if Types.IsValueType constructedTermType then valueTypeCase cilState
//            else referenceTypeCase cilState
//        let nonDelegateCase (cilState : cilState) =
//            if typ.IsArray && constructorInfo.GetMethodBody() = null
//                then x.ReduceArrayCreation typ cilState args id
//                else blockCase cilState
//        if Reflection.IsDelegateConstructor constructorInfo
//            then x.CommonCreateDelegate constructorInfo cilState args k
//            else nonDelegateCase cilState |> k

    member x.NewObj (m : Method) offset (cilState : cilState) =
        let calledMethod = resolveMethodFromMetadata m (offset + Offset.from OpCodes.Newobj.Size) |> Application.getMethod
        assert (calledMethod :> IMethod).IsConstructor
        let constructorInfo = calledMethod
        let typ = constructorInfo.DeclaringType
        x.InitializeStatics cilState constructorInfo.DeclaringType (fun cilState ->
        let this, args = x.RetrieveCalledMethodAndArgs OpCodes.Newobj calledMethod cilState
        assert(Option.isNone this)
        let wasConstructorInlined stackSizeBefore (afterCall : cilState) =
            // [NOTE] For example, if constructor is external call, it will be inlined and executed simultaneously
            Memory.CallStackSize afterCall.state = stackSizeBefore
        let modifyValueResultIfConstructorWasCalled stackSizeBefore (afterCall : cilState) =
            if wasConstructorInlined stackSizeBefore afterCall then pushNewObjForValueTypes afterCall
            else ()

        let blockCase (cilState : cilState) =
            let callConstructor (cilState : cilState) reference afterCall =
                x.InitFunctionFrameCIL cilState constructorInfo (Some reference) (Some args)
                x.InlineMethodBaseCallIfNeeded constructorInfo cilState afterCall

            if Types.IsValueType typ || TypeUtils.isPointer typ then
                let freshValue = Memory.DefaultOf typ
                let ref = Memory.AllocateTemporaryLocalVariable cilState.state typ freshValue
                push ref cilState // NOTE: ref is used to retrieve constructed struct
                let stackSizeBefore = Memory.CallStackSize cilState.state
                callConstructor cilState ref (List.map (fun afterCall -> modifyValueResultIfConstructorWasCalled stackSizeBefore afterCall; afterCall))
            else
                let ref = Memory.AllocateDefaultClass cilState.state typ
                push ref cilState // NOTE: ref is used as result afterCall
                callConstructor cilState ref id

        let k reference =
            let newIp = moveInstruction (fallThroughTarget m offset) (currentIp cilState)
            push reference cilState
            setCurrentIp newIp cilState
            [cilState]

        if constructorInfo.IsDelegateConstructor then
            x.CommonCreateDelegate constructorInfo cilState args k
        elif typ.IsArray && not constructorInfo.HasBody then
            try
                // TODO: can lower bounds be specified via newobj?
                x.ReduceArrayCreation typ cilState args k
            with
            | :? OutOfMemoryException -> x.Raise x.OutOfMemoryException cilState id
        else blockCase cilState)

    member x.LdsFld addressNeeded (m : Method) offset (cilState : cilState) =
        let newIp = moveInstruction (fallThroughTarget m offset) (currentIp cilState)
        let fieldInfo = resolveFieldFromMetadata m (offset + Offset.from OpCodes.Ldsfld.Size)
        assert fieldInfo.IsStatic
        x.InitializeStatics cilState fieldInfo.DeclaringType (fun cilState ->
        let declaringTermType = fieldInfo.DeclaringType
        let fieldId = Reflection.wrapField fieldInfo
        let value = if addressNeeded
                    then StaticField(declaringTermType, fieldId) |> Ref
                    else Memory.ReadStaticField cilState.state declaringTermType fieldId
        push value cilState
        setCurrentIp newIp cilState
        [cilState])
    member private x.StsFld (m : Method) offset (cilState : cilState) =
        let newIp = moveInstruction (fallThroughTarget m offset) (currentIp cilState) // TODO: remove this copy-paste
        let fieldInfo = resolveFieldFromMetadata m (offset + Offset.from OpCodes.Stsfld.Size)
        assert fieldInfo.IsStatic
        x.InitializeStatics cilState fieldInfo.DeclaringType (fun cilState ->
        let declaringTermType = fieldInfo.DeclaringType
        let fieldId = Reflection.wrapField fieldInfo
        let value = pop cilState
        let fieldType = fieldInfo.FieldType
        let value = Types.Cast value fieldType
        Memory.WriteStaticField cilState.state declaringTermType fieldId value
        setCurrentIp newIp cilState
        [cilState])
    member x.LdFldWithFieldInfo (fieldInfo : FieldInfo) addressNeeded (cilState : cilState) =
        assert(not fieldInfo.IsStatic)
        let target = pop cilState
        let loadWhenTargetIsNotNull (cilState : cilState) k =
            let createCilState value =
                push value cilState
                k [cilState]
            let fieldId = Reflection.wrapField fieldInfo
            ConfigureErrorReporter (changeState cilState >> reportError)
            if TypeUtils.isPointer fieldInfo.DeclaringType then
                if addressNeeded then createCilState target
                else Memory.Read cilState.state target |> createCilState
            else
                if addressNeeded then Memory.ReferenceField cilState.state target fieldId |> createCilState
                else Memory.ReadField cilState.state target fieldId |> createCilState
        x.NpeOrInvokeStatementCIL cilState target loadWhenTargetIsNotNull id
    member x.LdFld addressNeeded (m : Method) offset (cilState : cilState) =
        let fieldInfo = resolveFieldFromMetadata m (offset + Offset.from OpCodes.Ldfld.Size)
        x.LdFldWithFieldInfo fieldInfo addressNeeded cilState
    member x.StFld (m : Method) offset (cilState : cilState) =
        let fieldInfo = resolveFieldFromMetadata m (offset + Offset.from OpCodes.Stfld.Size)
        assert(not fieldInfo.IsStatic)
        let value, targetRef = pop2 cilState
        let storeWhenTargetIsNotNull (cilState : cilState) k =
            let fieldType = fieldInfo.FieldType
            let value = Types.Cast value fieldType
            let reference =
                if TypeUtils.isPointer fieldInfo.DeclaringType then targetRef
                else Reflection.wrapField fieldInfo |> Memory.ReferenceField cilState.state targetRef
            ConfigureErrorReporter (changeState cilState >> reportError)
            Memory.Write cilState.state reference value |> List.map (changeState cilState) |> k
        x.NpeOrInvokeStatementCIL cilState targetRef storeWhenTargetIsNotNull id
    member private x.LdElemCommon (typ : Type option) (cilState : cilState) arrayRef indices =
        let arrayType = MostConcreteTypeOfHeapRef cilState.state arrayRef
        let uncheckedLdElem (cilState : cilState) k =
            ConfigureErrorReporter (changeState cilState >> reportError)
            let value = Memory.ReadArrayIndex cilState.state arrayRef indices typ
            push value cilState
            k [cilState]
        let checkedLdElem (cilState : cilState) k =
            let dims = List.init (Types.RankOf arrayType) MakeNumber
            let lengths = List.map (Memory.ArrayLengthByDimension cilState.state arrayRef) dims
            x.AccessMultidimensionalArray uncheckedLdElem cilState lengths indices k // TODO: if ptr, do net use check #do
        x.NpeOrInvokeStatementCIL cilState arrayRef checkedLdElem id
    member private x.LdElemWithCast typ (cilState : cilState) : cilState list =
        let index, arrayRef = pop2 cilState
        x.LdElemCommon typ cilState arrayRef [index]
    member private x.LdElemTyp typ (cilState : cilState) = x.LdElemWithCast (Some typ) cilState
    member private x.LdElem (m : Method) offset (cilState : cilState) =
        let typ = resolveTypeFromMetadata m (offset + Offset.from OpCodes.Ldelem.Size)
        x.LdElemTyp typ cilState
    member private x.LdElemRef = x.LdElemWithCast None
    member private x.LdElema (m : Method) offset (cilState : cilState) =
        let typ = resolveTypeFromMetadata m (offset + Offset.from OpCodes.Ldelema.Size)
        let index, arrayRef = pop2 cilState
        let referenceLocation (cilState : cilState) k =
            let value = Memory.ReferenceArrayIndex cilState.state arrayRef [index] (Some typ)
            push value cilState
            k [cilState]
        let checkTypeMismatch (cilState : cilState) (k : cilState list -> 'a) =
            let elementType = MostConcreteTypeOfHeapRef cilState.state arrayRef |> Types.ElementType
            StatedConditionalExecutionCIL cilState
                (fun state k -> k (Types.TypeIsType typ elementType &&& Types.TypeIsType elementType typ, state))
                referenceLocation
                (x.Raise x.ArrayTypeMismatchException)
                k
        let checkIndex (cilState : cilState) k =
            let length = Memory.ArrayLengthByDimension cilState.state arrayRef (MakeNumber 0)
            x.AccessArray checkTypeMismatch cilState length index k
        x.NpeOrInvokeStatementCIL cilState arrayRef checkIndex id
    member private x.StElemCommon (typ : Type option) (cilState : cilState) arrayRef indices value =
        let arrayType = MostConcreteTypeOfHeapRef cilState.state arrayRef
        let baseType = Types.ElementType arrayType
        let checkedStElem (cilState : cilState) (k : cilState list -> 'a) =
            let typeOfValue = TypeOf value
            let uncheckedStElem (cilState : cilState) (k : cilState list -> 'a) =
                ConfigureErrorReporter (changeState cilState >> reportError)
                Memory.WriteArrayIndex cilState.state arrayRef indices value typ |> List.map (changeState cilState) |> k
            let checkTypeMismatch (cilState : cilState) (k : cilState list -> 'a) =
                let condition =
                    if Types.IsValueType typeOfValue then True
                    else Types.RefIsAssignableToType cilState.state value baseType
                StatedConditionalExecutionCIL cilState
                    (fun state k -> k (condition, state))
                    uncheckedStElem
                    (x.Raise x.ArrayTypeMismatchException)
                    k
            let dims = List.init (Types.RankOf arrayType) MakeNumber
            let lengths = List.map (Memory.ArrayLengthByDimension cilState.state arrayRef) dims
            x.AccessMultidimensionalArray checkTypeMismatch cilState lengths indices k
        x.NpeOrInvokeStatementCIL cilState arrayRef checkedStElem id
    member private x.StElemWithCast typ (cilState : cilState) =
        let value, index, arrayRef = pop3 cilState
        x.StElemCommon typ cilState arrayRef [index] value
    member private x.StElemTyp typ (cilState : cilState) =
        x.StElemWithCast (Some typ) cilState
    member private x.StElem cfg offset (cilState : cilState) =
        let typ = resolveTypeFromMetadata cfg (offset + Offset.from OpCodes.Stelem.Size)
        x.StElemWithCast (Some typ) cilState
    member private x.StElemRef = x.StElemWithCast None
    member private x.LdLen (cilState : cilState) =
        let arrayRef = pop cilState
        let ldlen (cilState : cilState) k =
            let length = Memory.ArrayLengthByDimension cilState.state arrayRef (MakeNumber 0)
            push length cilState
            k [cilState]
        x.NpeOrInvokeStatementCIL cilState arrayRef ldlen id
    member private x.LdVirtFtn (m : Method) offset (cilState : cilState) =
        let ancestorMethodBase = resolveMethodFromMetadata m (offset + Offset.from OpCodes.Ldvirtftn.Size)
        let this = pop cilState
        let ldvirtftn (cilState : cilState) k =
            assert(IsReference this)
            let thisType = MostConcreteTypeOfHeapRef cilState.state this
            let signature = ancestorMethodBase.GetParameters() |> Array.map (fun p -> p.ParameterType)
            let methodInfo = thisType.GetMethod(ancestorMethodBase.Name, ancestorMethodBase.GetGenericArguments().Length, signature)
            let methodInfoType = methodInfo.GetType()
            let methodPtr = Terms.Concrete methodInfo methodInfoType
            push methodPtr cilState
            k [cilState]
        x.NpeOrInvokeStatementCIL cilState this ldvirtftn id

    member x.BoxNullable (t : Type) (v : term) (cilState : cilState) : cilState list =
        // TODO: move it to Reflection.fs; add more validation in case if .NET implementation does not have these fields
        let boxValue (cilState : cilState) =
            let value = pop cilState
            let address = Memory.BoxValueType cilState.state value
            push address cilState
        let hasValueCase (cilState : cilState) k =
            let valueFieldInfo = t.GetField("value", Reflection.instanceBindingFlags)
            push v cilState
            let cilStates = x.LdFldWithFieldInfo valueFieldInfo false cilState
            List.iter boxValue cilStates
            k cilStates
        let boxNullable (hasValue, cilState : cilState) k =
            StatedConditionalExecutionCIL cilState
                (fun state k -> k (hasValue, state))
                hasValueCase
                (fun cilState k ->
                    push (NullRef t) cilState
                    k [cilState])
                k
        let hasValueFieldInfo = t.GetField("hasValue", Reflection.instanceBindingFlags)
        let hasValueResults =
            push v cilState
            x.LdFldWithFieldInfo hasValueFieldInfo false cilState  |> List.map (fun cilState -> (pop cilState, cilState))
        Cps.List.mapk boxNullable hasValueResults List.concat

    member x.Box (m : Method) offset (cilState : cilState) =
        let t = resolveTypeFromMetadata m (offset + Offset.from OpCodes.Box.Size)
        if Types.IsValueType t then
            let v = pop cilState
            if Types.IsNullable t then x.BoxNullable t v cilState
            else
                allocateValueTypeInHeap v cilState
                [cilState]
        else [cilState]
    member private x.UnboxCommon cilState obj t handleRestResults k =
        let nonExceptionCont (cilState : cilState) res k =
            push res cilState
            k [cilState]
        assert(IsReference obj)
        assert(Types.IsValueType t)
        let nullCase (cilState : cilState) k =
            if Types.IsNullable t then
                let nullableTerm = Memory.DefaultOf t
                let address = Memory.BoxValueType cilState.state nullableTerm
                let res = handleRestResults cilState (HeapReferenceToBoxReference address)
                nonExceptionCont cilState res k
            else
                x.Raise x.NullReferenceException cilState k
        let nullableCase (cilState : cilState) =
            let underlyingTypeOfNullableT = Nullable.GetUnderlyingType t
            ConfigureErrorReporter (changeState cilState >> reportError)
            StatedConditionalExecutionCIL cilState
                (fun state k -> k (Types.RefIsType state obj underlyingTypeOfNullableT, state))
                (fun cilState k ->
                    let value = HeapReferenceToBoxReference obj |> Memory.Read cilState.state
                    let nullableTerm = Memory.DefaultOf t
                    let valueField, hasValueField = Reflection.fieldsOfNullable t
                    let nullableTerm = Memory.WriteStructField nullableTerm valueField value
                    let nullableTerm = Memory.WriteStructField nullableTerm hasValueField (MakeBool true)
                    let address = Memory.BoxValueType cilState.state nullableTerm
                    let res = handleRestResults cilState (HeapReferenceToBoxReference address)
                    nonExceptionCont cilState res k)
                (x.Raise x.InvalidCastException)
        let nonNullCase (cilState : cilState) =
            if Types.IsNullable t then
                nullableCase cilState
            else
                StatedConditionalExecutionCIL cilState
                    (fun state k -> k (Types.IsCast state obj t, state))
                    (fun cilState k ->
                        let res = handleRestResults cilState (Types.Cast obj t |> HeapReferenceToBoxReference)
                        push res cilState
                        k [cilState])
                    (x.Raise x.InvalidCastException)
        BranchOnNullCIL cilState obj
            nullCase
            nonNullCase
            k

    member private x.Throw (cilState : cilState) =
        let error = peek cilState
        let isRuntime = Loader.isRuntimeExceptionsImplementation (currentMethod cilState).FullName
        BranchOnNullCIL cilState error
            (x.Raise x.NullReferenceException)
            (fun cilState k ->
                let codeLocations = List.map (Option.get << ip2codeLocation) cilState.ipStack
                setCurrentIp (SearchingForHandler(codeLocations, List.empty)) cilState
                setException (Unhandled(error, isRuntime)) cilState
                clearEvaluationStackLastFrame cilState
                k [cilState])
            id
    member private x.Unbox (m : Method) offset (cilState : cilState) =
        let t = resolveTypeFromMetadata m (offset + Offset.from OpCodes.Unbox.Size)
        let obj = pop cilState
        // TODO: Nullable.GetUnderlyingType for generics; use meta-information of generic type parameter
        if t.IsGenericParameter then
            let iie = createInsufficientInformation "Unboxing generic parameter"
            cilState.iie <- Some iie
            [cilState]
        else
            x.UnboxCommon cilState obj t (fun _ x -> x) id
    member private x.UnboxAny (m : Method) offset (cilState : cilState) =
        let t = resolveTypeFromMetadata m (offset + Offset.from OpCodes.Unbox_Any.Size)
        let valueType = typeof<ValueType>
        let obj = pop cilState
        // TODO: Nullable.GetUnderlyingType for generics; use meta-information of generic type parameter
        if t.IsGenericParameter then
            let iie = createInsufficientInformation "Can't introduce generic type X for equation: T = Nullable<X>"
            cilState.iie <- Some iie
            [cilState]
        else
            StatedConditionalExecutionCIL cilState
                (fun state k -> k (Types.TypeIsType t valueType, state))
                (fun cilState k ->
                    let handleRestResults cilState address = Memory.Read cilState.state address
                    x.UnboxCommon cilState obj t handleRestResults k)
                (fun state k -> x.CommonCastClass state obj t k)
                id

    member private this.CommonDivRem performAction (cilState : cilState) =
        let integerCase (cilState : cilState) x y minusOne minValue =
            StatedConditionalExecutionCIL cilState
                (fun state k -> k (Arithmetics.IsZero y, state))
                (this.Raise this.DivideByZeroException)
                (fun cilState ->
                    StatedConditionalExecutionCIL cilState
                        (fun state k -> k ((x === minValue) &&& (y === minusOne), state))
                        (this.Raise this.OverflowException)
                        (fun cilState k ->
                            push (performAction x y) cilState
                            k [cilState]))
                id
        let y, x = pop2 cilState
        match y, x with
        | TypeUtils.Float, TypeUtils.Float ->
            push (performAction x y) cilState
            [cilState]
        | TypeUtils.Int64, _
        | TypeUtils.UInt64, _
        | _, TypeUtils.Int64
        | _, TypeUtils.UInt64 -> integerCase cilState x y TypeUtils.Int64.MinusOne TypeUtils.Int64.MinValue
        | _ -> integerCase cilState x y TypeUtils.Int32.MinusOne TypeUtils.Int32.MinValue
        | _ -> __unreachable__()
    member private this.Div (cilState : cilState) =
        let div x y = API.PerformBinaryOperation OperationType.Divide x y id
        this.CommonDivRem div cilState

    member private this.Rem (cilState : cilState) =
        let rem x y = API.PerformBinaryOperation OperationType.Remainder x y id
        this.CommonDivRem rem cilState

    member private this.CommonUnsignedDivRem isRem performAction (cilState : cilState) =
        let y, x = pop2 cilState
        match y, x with
        | _ when TypeUtils.isInteger x && TypeUtils.isInteger y ->
            let x = makeUnsignedInteger x id
            let y = makeUnsignedInteger y id
            StatedConditionalExecutionCIL cilState
                (fun state k -> k (Arithmetics.IsZero y, state))
                (this.Raise this.DivideByZeroException)
                (fun cilState k ->
                    push (performAction x y) cilState
                    k [cilState])
                id
        | TypeUtils.Float, _
        | _, TypeUtils.Float when isRem -> internalfailf "Rem.Un is unspecified for Floats"
        | _ -> internalfailf "incompatible operands for %s" (if isRem then "Rem.Un" else "Div.Un")

    member private this.DivUn (cilState : cilState) =
        let div x y = API.PerformBinaryOperation OperationType.Divide_Un x y id
        this.CommonUnsignedDivRem false div cilState

    member private this.RemUn cilState =
        let rem x y = API.PerformBinaryOperation OperationType.Remainder_Un x y id
        this.CommonUnsignedDivRem true rem cilState

    member private this.UnsignedCheckOverflow checkOverflowForUnsigned (cilState : cilState) =
        let y, x = pop2 cilState
        match y, x with
        | TypeUtils.Int64, _
        | _, TypeUtils.Int64
        | TypeUtils.UInt64, _
        | _, TypeUtils.UInt64 ->
            let x = makeUnsignedInteger x id
            let y = makeUnsignedInteger y id
            let max = TypeUtils.UInt64.MaxValue
            let zero = TypeUtils.UInt64.Zero
            checkOverflowForUnsigned zero max x y cilState // TODO: maybe rearrange x and y if y is concrete and x is symbolic
        | _ when TypeUtils.isInteger x && TypeUtils.isInteger y ->
            let x, y = makeUnsignedInteger x id, makeUnsignedInteger y id
            let max = TypeUtils.UInt32.MaxValue
            let zero = TypeUtils.UInt32.Zero
            checkOverflowForUnsigned zero max x y cilState // TODO: maybe rearrange x and y if y is concrete and x is symbolic
        | _ -> internalfailf "incompatible operands for UnsignedCheckOverflow"
    member private this.SignedCheckOverflow checkOverflow (cilState : cilState) =
        let y, x = pop2 cilState
        match y, x with
        | TypeUtils.Int64, _
        | _, TypeUtils.Int64 ->
            let min = TypeUtils.Int64.MinValue
            let max = TypeUtils.Int64.MaxValue
            let zero = TypeUtils.Int64.Zero
            let minusOne = TypeUtils.Int64.MinusOne
            checkOverflow min max zero minusOne x y cilState // TODO: maybe rearrange x and y if y is concrete and x is symbolic
        | TypeUtils.UInt64, _
        | _, TypeUtils.UInt64 -> __unreachable__() // instead of add_ovf should be called add_ovf_un
        | TypeUtils.Float, _
        | _, TypeUtils.Float -> __unreachable__() // only integers
        | _ ->
            let min = TypeUtils.Int32.MinValue
            let max = TypeUtils.Int32.MaxValue
            let zero = TypeUtils.Int32.Zero
            let minusOne = TypeUtils.Int32.MinusOne
            checkOverflow min max zero minusOne x y cilState // TODO: maybe rearrange x and y if y is concrete and x is symbolic
    member private this.Add_ovf (cilState : cilState) =
        // min <= x + y <= max
        let checkOverflow min max zero _ x y cilState =
            let (>>=) = API.Arithmetics.(>>=)
            let xMoreThan0 state k = k (x >>= zero, state)
            let yMoreThan0 state k = k (y >>= zero, state)
            let checkOverflowWhenMoreThan0 (state : state) k = // x >= 0 && y >= 0
                PerformBinaryOperation OperationType.Subtract max y (fun diff ->
                k (diff >>= x, state))
            let checkOverflowWhenLessThan0 (state : state) k =
                PerformBinaryOperation OperationType.Subtract min y (fun diff ->
                k (x >>= diff, state))
            let add (cilState : cilState) k = // no overflow
                PerformBinaryOperation OperationType.Add x y (fun sum ->
                    push sum cilState
                    k [cilState])
            StatedConditionalExecutionCIL cilState xMoreThan0
                (fun cilState -> // x >= 0
                    StatedConditionalExecutionCIL cilState yMoreThan0
                        (fun cilState -> // y >= 0
                            StatedConditionalExecutionCIL cilState
                                checkOverflowWhenMoreThan0
                                add
                                (this.Raise this.OverflowException))
                        add)
                (fun cilState -> // x < 0
                    StatedConditionalExecutionCIL cilState yMoreThan0
                        add
                        (fun cilState -> // x < 0 && y < 0
                            StatedConditionalExecutionCIL cilState
                                checkOverflowWhenLessThan0
                                add
                                (this.Raise this.OverflowException)))
                id
        this.SignedCheckOverflow checkOverflow cilState
    member private this.Mul_ovf (cilState : cilState) =
        // min <= x * y <= max
        let checkOverflow min max zero _ x y cilState =
            let (>>=) = API.Arithmetics.(>>=)
            let (>>) = API.Arithmetics.(>>)
            let isZero state k = k ((x === zero) ||| (y === zero), state)
            let xMoreThan0 state k = k (x >> zero, state)
            let yMoreThan0 state k = k (y >> zero, state)
            let checkOverflowWhenXM0YM0 (state : state) k = // x > 0 && y > 0
                PerformBinaryOperation OperationType.Divide max y (fun quotient ->
                k (quotient >>= x, state))
            let checkOverflowWhenXL0YL0 (state : state) k = // x < 0 && y < 0
                PerformBinaryOperation OperationType.Divide max y (fun quotient ->
                k (x >>= quotient, state))
            let checkOverflowWhenXM0YL0 (state : state) k = // x > 0 && y < 0
                PerformBinaryOperation OperationType.Divide min x (fun quotient ->
                k (y >>= quotient, state))
            let checkOverflowWhenXL0YM0 (state : state) k = // x < 0 && y > 0
                PerformBinaryOperation OperationType.Divide min y (fun quotient ->
                k (x >>= quotient, state))
            let mul (cilState : cilState) k = // no overflow
                PerformBinaryOperation OperationType.Multiply x y (fun res ->
                    push res cilState
                    k [cilState])
            StatedConditionalExecutionCIL cilState isZero
                (fun cilState k ->
                    push zero cilState
                    k [cilState])
                (fun cilState ->
                    StatedConditionalExecutionCIL cilState
                        xMoreThan0
                        (fun cilState -> // x > 0
                            StatedConditionalExecutionCIL cilState yMoreThan0
                                (fun cilState -> // y > 0
                                    StatedConditionalExecutionCIL cilState
                                        checkOverflowWhenXM0YM0
                                        mul
                                        (this.Raise this.OverflowException))
                                (fun cilState -> // y < 0
                                    StatedConditionalExecutionCIL cilState
                                        checkOverflowWhenXM0YL0
                                        mul
                                        (this.Raise this.OverflowException)))
                        (fun cilState -> // x < 0
                            StatedConditionalExecutionCIL cilState
                                yMoreThan0
                                (fun cilState -> // y > 0
                                    StatedConditionalExecutionCIL cilState
                                        checkOverflowWhenXL0YM0
                                        mul
                                        (this.Raise this.OverflowException))
                                (fun cilState k -> // y < 0
                                    StatedConditionalExecutionCIL cilState
                                        checkOverflowWhenXL0YL0
                                        mul
                                        (this.Raise this.OverflowException)
                                        k)))
                id
        this.SignedCheckOverflow checkOverflow cilState
    member private this.Add_ovf_un (cilState : cilState) =
        let checkOverflowForUnsigned _ max x y cilState =
            let (>>=) = API.Arithmetics.(>>=)
            StatedConditionalExecutionCIL cilState
                (fun state k ->
                    PerformBinaryOperation OperationType.Subtract max x (fun diff ->
                    k (diff >>= y, state)))
                (fun cilState k -> PerformBinaryOperation OperationType.Add x y (fun res ->
                    push res cilState
                    k [cilState]))
                (this.Raise this.OverflowException)
                id
        this.UnsignedCheckOverflow checkOverflowForUnsigned cilState
    member private this.Mul_ovf_un (cilState : cilState) =
        let checkOverflowForUnsigned zero max x y cilState =
            let (>>=) = API.Arithmetics.(>>=)
            let isZero state k = k ((x === zero) ||| (y === zero), state)
            StatedConditionalExecutionCIL cilState isZero
                (fun cilState k ->
                    push zero cilState
                    k [cilState])
                (fun cilState k ->
                    StatedConditionalExecutionCIL cilState
                        (fun state k ->
                            PerformBinaryOperation OperationType.Divide max x (fun quotient ->
                            k (quotient >>= y, state)))
                        (fun cilState k ->
                            PerformBinaryOperation OperationType.Multiply x y (fun res ->
                                push res cilState
                                k [cilState]))
                        (this.Raise this.OverflowException)
                        k)
                id
        this.UnsignedCheckOverflow checkOverflowForUnsigned cilState
    member private this.Sub_ovf_un (cilState : cilState) =
        let checkOverflowForUnsigned _ _ x y cilState =
            let (>>=) = API.Arithmetics.(>>=)
            StatedConditionalExecutionCIL cilState
                (fun state k -> k (x >>= y, state))
                (fun (cilState : cilState) k -> // no overflow
                    PerformBinaryOperation OperationType.Subtract x y (fun res ->
                    push res cilState
                    k [cilState]))
                (this.Raise this.OverflowException)
                id
        this.UnsignedCheckOverflow checkOverflowForUnsigned cilState
    member private this.Sub_ovf (cilState : cilState) =
        // there is no way to reduce current operation to [x `Add_Ovf` (-y)]
        // min <= x - y <= max
        let checkOverflowForSigned min max zero minusOne x y cilState =
                let (>>=) = API.Arithmetics.(>>=)
                let xGreaterEqualZero state k = k (x >>= zero, state)
                let sub (cilState : cilState) k = // no overflow
                    PerformBinaryOperation OperationType.Subtract x y (fun res ->
                    push res cilState
                    k [cilState])
                StatedConditionalExecutionCIL cilState
                    xGreaterEqualZero
                    (fun cilState -> // x >= 0 => max - x >= 0 => no overflow for [-1 * (max - x)]
                        StatedConditionalExecutionCIL cilState
                            (fun state k ->
                                PerformBinaryOperation OperationType.Subtract max x (fun diff ->
                                PerformBinaryOperation OperationType.Multiply diff minusOne (fun minusDiff ->
                                k (y >>= minusDiff, state)))) // y >= -(max - x)
                            sub
                            (this.Raise this.OverflowException))
                    (fun cilState -> // x < 0 => no overflow for [min - x] # x < 0 => [min - x] != min => no overflow for (-1) * [min - x]
                        StatedConditionalExecutionCIL cilState
                           (fun state k ->
                                PerformBinaryOperation OperationType.Subtract min x (fun diff ->
                                PerformBinaryOperation OperationType.Multiply diff minusOne (fun minusDiff ->
                                k (minusDiff >>= y, state)))) // -(min - x) >= y
                            sub
                            (this.Raise this.OverflowException))
                    id
        this.SignedCheckOverflow checkOverflowForSigned cilState
    member private x.Newarr (m : Method) offset (cilState : cilState) =
        let (>>=) = API.Arithmetics.(>>=)
        let elemType = resolveTypeFromMetadata m (offset + Offset.from OpCodes.Newarr.Size)
        let numElements = pop cilState
        StatedConditionalExecutionCIL cilState
            (fun state k -> k (numElements >>= TypeUtils.Int32.Zero, state))
            (fun cilState k ->
                let ref = Memory.AllocateVectorArray cilState.state numElements elemType
                push ref cilState
                k [cilState])
            (this.Raise this.OverflowException)
            id


    member x.CreateException (exceptionType : Type) arguments cilState =
        assert (not <| exceptionType.IsValueType)
        Logger.printLog Logger.Info "%O!\nStack trace:\n%O" exceptionType (Memory.StackTrace cilState.state.stack)
        clearEvaluationStackLastFrame cilState
        let constructors = exceptionType.GetConstructors()
        let argumentsLength = List.length arguments
        let argumentsTypes =
            List.map TypeOf arguments
        let ctors =
            constructors
            |> List.ofArray
            |> List.filter (fun (ci : ConstructorInfo)
                             -> ci.GetParameters().Length = argumentsLength
                                && ci.GetParameters()
                                   |> Seq.forall2 (fun p1 p2 -> p2.ParameterType.IsAssignableFrom(p1)) argumentsTypes)
        assert(List.length ctors = 1)
        let ctor = List.head ctors
        let fullConstructorName = Reflection.getFullMethodName ctor
        assert (Loader.hasRuntimeExceptionsImplementation fullConstructorName)
        let proxyCtor = Loader.getRuntimeExceptionsImplementation fullConstructorName |> Application.getMethod
        x.InitFunctionFrameCIL cilState proxyCtor None (Some arguments)

    member x.InvalidProgramException cilState =
        x.CreateException typeof<InvalidProgramException> [] cilState
    member x.NullReferenceException cilState =
        x.CreateException typeof<NullReferenceException> [] cilState
    member x.ArgumentException cilState =
        x.CreateException typeof<ArgumentException> [] cilState
    member x.ArgumentNullException cilState =
        x.CreateException typeof<ArgumentNullException> [] cilState
    member x.ArgumentOutOfRangeException cilState =
        x.CreateException typeof<ArgumentOutOfRangeException> [] cilState
    member x.IndexOutOfRangeException cilState =
        x.CreateException typeof<IndexOutOfRangeException> [] cilState
    member x.ArrayTypeMismatchException cilState =
        x.CreateException typeof<ArrayTypeMismatchException> [] cilState
    member x.RankException cilState =
        x.CreateException typeof<RankException> [] cilState
    member x.DivideByZeroException cilState =
        x.CreateException typeof<DivideByZeroException> [] cilState
    member x.OverflowException cilState =
        x.CreateException typeof<OverflowException> [] cilState
    member x.ArithmeticException cilState =
        x.CreateException typeof<ArithmeticException> [] cilState
    member x.TypeInitializerException qualifiedTypeName innerException (cilState : cilState) =
        let typeName = Memory.AllocateString qualifiedTypeName cilState.state
        let args = [typeName; innerException]
        x.CreateException typeof<TypeInitializationException> args cilState
    member x.InvalidCastException (cilState : cilState) =
        let message = Memory.AllocateString "Specified cast is not valid." cilState.state
        x.CreateException typeof<InvalidCastException> [message] cilState
    member x.OutOfMemoryException (cilState : cilState) =
        x.CreateException typeof<OutOfMemoryException> [] cilState

    // -------------------------------- ExplorerBase operations -------------------------------------

    member x.ExecuteAllInstructionsForCFGEdges (m : Method) (cilState : cilState) : cilState list * cilState list * cilState list =
        let ip = currentIp cilState
        assert(ip.CanBeExpanded())
        let startingOffset = ip.Offset()
        let cfg = m.CFG
        let endOffset =
            let lastOffset = Seq.last cfg.SortedBasicBlocks
            let rec binarySearch l r =
                if l + 1 = r then l
                else
                    let mid = (l + r) / 2
                    if cfg.SortedBasicBlocks.[mid].StartOffset <= startingOffset then binarySearch mid r
                    else binarySearch l mid
            let index = binarySearch 0 (Seq.length cfg.SortedBasicBlocks)
            if cfg.SortedBasicBlocks.[index] = lastOffset then Offset.from cfg.IlBytes.Length
            else cfg.SortedBasicBlocks.[index + 1].StartOffset

        let isIpOfCurrentBasicBlock (ip : ip) =
            match ip with
            | Instruction(i, m') when m' = m -> startingOffset <= i && i < endOffset
            | _ -> false
        x.ExecuteAllInstructionsWhile isIpOfCurrentBasicBlock cilState

    member x.ExecuteOneInstruction (cilState : cilState) : cilState list * cilState list * cilState list =
        x.ExecuteAllInstructionsWhile (always false) cilState

    // returns finishedStates, incompleteStates, erroredStates
    member x.ExecuteAllInstructionsWhile (condition : ip -> bool) (cilState : cilState) =
        let rec executeAllInstructions (finishedStates, incompleteStates, errors) cilState k =
            let ip = currentIp cilState
            try
                cilState.iie <- None
                let allStates = x.MakeStep cilState
                let newErrors, restStates = List.partition isUnhandledError allStates
                let errors = errors @ newErrors
                let newIieStates, goodStates = List.partition isIIEState restStates
                let incompleteStates = newIieStates @ incompleteStates
                match goodStates with
                | _ when List.forall (currentIp >> condition) goodStates ->
                    Cps.List.foldlk executeAllInstructions (finishedStates, incompleteStates, errors) goodStates k
                | _ -> (goodStates @ finishedStates, incompleteStates, errors) |> k
            with
            | :? InsufficientInformationException as iie ->
                cilState.iie <- Some iie
                setCurrentIp ip cilState
                (finishedStates, cilState :: incompleteStates, errors) |> k
        executeAllInstructions ([],[],[]) cilState id

    member private x.IncrementLevelIfNeeded (m : Method) (offset : offset) (cilState : cilState) =
        let cfg = m.CFG
<<<<<<< HEAD
        let isVertex offset = cfg.SortedBasicBlocks.BinarySearch(offset) >= 0
=======
>>>>>>> e30bebe1
        if offset = 0<offsets> || cfg.IsLoopEntry offset then
            incrementLevel cilState {offset = offset; method = m}

    member private x.DecrementMethodLevel (cilState : cilState) method =
        let key = {offset = 0<offsets>; method = method}
        decrementLevel cilState key

    member private x.FindNeededEHCBlock offset moreSuitable (ehcs : ExceptionHandlingClause seq) =
        let findBlock acc (x : ExceptionHandlingClause) =
            // NOTE: need to execute the most wide finally block
            match acc with
            | Some block when moreSuitable x block -> Some x
            | Some _ -> acc
            | None ->
                // NOTE: check that this block protects current ip
                if x.tryOffset <= offset && x.tryOffset + x.tryLength > offset then Some x else None
        Seq.fold findBlock None ehcs

    member x.MakeStep (cilState : cilState) =
        cilState.stepsNumber <- cilState.stepsNumber + 1u
        let exit m =
            x.DecrementMethodLevel cilState m
            Logger.info $"Done with method {m}"
            match cilState.ipStack with
            // NOTE: the whole method is executed
//            | [ Exit _ ] when startsFromMethodBeginning cilState ->
//                setCurrentTime [] cilState
//                popFrameOf cilState
            // NOTE: some part of method is executed
            | [ Exit _ ] -> ()
            | Exit m :: ips' when m.IsStaticConstructor ->
                popFrameOf cilState
                setIpStack ips' cilState
            | Exit _ :: (InstructionEndingIp(offset, caller) as ip) :: _ ->
                // TODO: assert (isCallIp ip)
                let newIp = moveInstruction (fallThroughTarget caller offset) ip
                popFrameOf cilState
                setCurrentIp newIp cilState
                let callOpCode, calledMethod = caller.ParseCallSite offset
                if callOpCode = OpCodes.Newobj && calledMethod.DeclaringType.IsValueType then
                    pushNewObjForValueTypes cilState
            | Exit _ :: Exit _ :: _ -> __unreachable__()
            | _ -> __unreachable__()
        let rec makeStep' ip k =
            match ip with
            | Instruction(offset, m) ->
                if offset = 0<offsets> then Logger.info $"Starting to explore method {m}"
                x.ExecuteInstruction m offset cilState |> k
            | Exit m ->
                exit m
                k [cilState]
            | Leave(EndFinally, [],  dst, m) ->
                setCurrentIp (instruction m dst) cilState
                clearEvaluationStackLastFrame cilState
                k [cilState]
            | Leave(EndFinally, ehc :: ehcs,  dst, m) ->
                assert(isFinallyClause ehc)
                let ip' = ipOperations.leave (instruction m ehc.handlerOffset) ehcs dst m
                setCurrentIp ip' cilState
                clearEvaluationStackLastFrame cilState
                k [cilState]
            | Leave(ip, ehcs, dst, m) ->
                let oldLength = List.length cilState.ipStack
                let makeLeaveIfNeeded (result : cilState) =
                    if List.length result.ipStack = oldLength then
                        let ip = ipOperations.leave (currentIp result) ehcs dst m
                        setCurrentIp ip result
                makeStep' ip (fun states ->
                List.iter makeLeaveIfNeeded states
                k states)
            | SearchingForHandler([], framesToPop) ->
                let popFrameWithContents _ =
                    clearEvaluationStackLastFrame cilState
                    popFrameOf cilState
                if List.length framesToPop > 1 then List.iter popFrameWithContents (List.tail framesToPop)
                clearEvaluationStackLastFrame cilState
                // TODO: need SecondBypass if handler was not found
                setCurrentIp (SearchingForHandler([], [])) cilState
                k [cilState]
            | SearchingForHandler(location :: otherLocations, framesToPop) ->
                let method = location.method
                let ehcs = method.ExceptionHandlers
                let filter = ehcs |> Seq.filter isFilterClause // TODO: use
                let exceptionType = MostConcreteTypeOfHeapRef cilState.state (cilState.state.exceptionsRegister.GetError())
                let isSuitable ehc =
                    match ehc.ehcType with
                    | Catch t -> TypeUtils.isSubtypeOrEqual exceptionType t
                    | _ -> false
                let suitableCatchBlocks = ehcs |> Seq.filter isSuitable
                let isNarrower (x : ExceptionHandlingClause) (y : ExceptionHandlingClause) =
                    y.handlerOffset < x.handlerOffset && y.handlerOffset + y.handlerLength > x.handlerOffset + x.handlerLength
                let neededBlock = x.FindNeededEHCBlock location.offset isNarrower suitableCatchBlocks
                match neededBlock with
                | Some ehc ->
                    let ip = SecondBypass(None, framesToPop, {method = method; offset = ehc.handlerOffset})
                    cilState.state.exceptionsRegister <- cilState.state.exceptionsRegister.TransformToCaught()
                    setCurrentIp ip cilState
                | None ->
                    let ip = SearchingForHandler(otherLocations, framesToPop @ [location])
                    setCurrentIp ip cilState
                k [cilState]
            | SecondBypass(Some EndFinally, locations, codeLocation) ->
                popFrameOf cilState
                let ip = SecondBypass(None, locations, codeLocation)
                setCurrentIp ip cilState
                k [cilState]
            | SecondBypass(_, [], codeLocation) ->
                // NOTE: starting to explore catch clause
                let ip = Instruction(codeLocation.offset, codeLocation.method)
                setCurrentIp ip cilState
                push (cilState.state.exceptionsRegister.GetError()) cilState
                k [cilState]
            | SecondBypass(Some ip, locations, codeLocation) ->
                makeStep' ip (fun states ->
                let makeIp (cilState : cilState) =
                    let ip = SecondBypass(Some (currentIp cilState), locations, codeLocation)
                    setCurrentIp ip cilState
                List.iter makeIp states
                k states)
            | SecondBypass(None, location :: otherLocations, codeLocation) ->
                let ehcs = location.method.ExceptionHandlers
                let finallyBlocks = ehcs |> Seq.filter isFinallyClause
                let isWider (x : ExceptionHandlingClause) (y : ExceptionHandlingClause) =
                    x.handlerOffset < y.handlerOffset && x.handlerOffset + x.handlerLength > y.handlerOffset + y.handlerLength
                let neededBlock = x.FindNeededEHCBlock location.offset isWider finallyBlocks
                let finallyHandlerIp = neededBlock |> Option.map (fun b -> Instruction(b.handlerOffset, location.method))
                let ip = SecondBypass(finallyHandlerIp, otherLocations, codeLocation)
                clearEvaluationStackLastFrame cilState
                popFrameOf cilState
                setCurrentIp ip cilState
                k [cilState]
            | _ -> __notImplemented__()
        makeStep' (currentIp cilState) id

    member private x.ExecuteInstruction m offset (cilState : cilState) =
//        Logger.trace "ExecuteInstruction:\n%s" (dump cilState)
        let opCode = parseInstruction m offset
//        let newIps = moveIp cilState |> List.map (fun cilState -> cilState.ipStack)

        let opcodeValue = LanguagePrimitives.EnumOfValue opCode.Value
        let newSts =
            match opcodeValue with
            | OpCodeValues.Br
            | OpCodeValues.Br_S -> br m offset cilState; [cilState]
            | OpCodeValues.Add ->
                (fun _ _ -> standardPerformBinaryOperation OperationType.Add) |> fallThrough m offset cilState // TODO: check float overflow [spec]
            | OpCodeValues.Mul -> (fun _ _ -> standardPerformBinaryOperation OperationType.Multiply) |> fallThrough m offset cilState
            | OpCodeValues.Sub -> (fun _ _ -> standardPerformBinaryOperation OperationType.Subtract) |> fallThrough m offset cilState
            | OpCodeValues.Shl -> (fun _ _ -> standardPerformBinaryOperation OperationType.ShiftLeft) |> fallThrough m offset cilState
            | OpCodeValues.Shr -> (fun _ _ -> standardPerformBinaryOperation OperationType.ShiftRight) |> fallThrough m offset cilState
            | OpCodeValues.Shr_Un -> (fun _ _ -> standardPerformBinaryOperation OperationType.ShiftRight_Un) |> fallThrough m offset cilState
            | OpCodeValues.Ceq -> (fun _ _ -> ceq) |> fallThrough m offset cilState
            | OpCodeValues.Cgt -> (fun _ _ -> cgt) |> fallThrough m offset cilState
            | OpCodeValues.Cgt_Un -> (fun _ _ -> cgtun) |> fallThrough m offset cilState
            | OpCodeValues.Clt -> (fun _ _ -> clt) |> fallThrough m offset cilState
            | OpCodeValues.Clt_Un -> (fun _ _ -> cltun) |> fallThrough m offset cilState
            | OpCodeValues.And -> (fun _ _ -> bitwiseOrBoolOperation OperationType.BitwiseAnd OperationType.LogicalAnd) |> fallThrough m offset cilState
            | OpCodeValues.Or -> (fun _ _ -> bitwiseOrBoolOperation OperationType.BitwiseOr OperationType.LogicalOr) |> fallThrough m offset cilState
            | OpCodeValues.Xor -> (fun _ _ -> bitwiseOrBoolOperation OperationType.BitwiseXor OperationType.LogicalXor) |> fallThrough m offset cilState
            | OpCodeValues.Neg -> (fun _ _ -> performCILUnaryOperation OperationType.UnaryMinus) |> fallThrough m offset cilState
            | OpCodeValues.Not -> (fun _ _ -> bitwiseOrBoolNot) |> fallThrough m offset cilState
            | OpCodeValues.Stloc -> stloc (fun ilBytes offset -> NumberCreator.extractUnsignedInt16 ilBytes (offset + Offset.from OpCodes.Stloc.Size) |> int) |> forkThrough m offset cilState
            | OpCodeValues.Stloc_0 -> stloc (fun _ _ -> 0) |> forkThrough m offset cilState
            | OpCodeValues.Stloc_1 -> stloc (fun _ _ -> 1) |> forkThrough m offset cilState
            | OpCodeValues.Stloc_2 -> stloc (fun _ _ -> 2) |> forkThrough m offset cilState
            | OpCodeValues.Stloc_3 -> stloc (fun _ _ -> 3) |> forkThrough m offset cilState
            | OpCodeValues.Stloc_S -> stloc (fun ilBytes offset -> NumberCreator.extractUnsignedInt8 ilBytes (offset + Offset.from OpCodes.Stloc_S.Size) |> int) |> forkThrough m offset cilState
            | OpCodeValues.Starg -> starg (fun ilBytes offset -> NumberCreator.extractUnsignedInt16 ilBytes (offset + Offset.from OpCodes.Starg.Size) |> int) |> forkThrough m offset cilState
            | OpCodeValues.Starg_S -> starg (fun ilBytes offset -> NumberCreator.extractUnsignedInt8 ilBytes (offset + Offset.from OpCodes.Starg_S.Size) |> int) |> forkThrough m offset cilState
            | OpCodeValues.Ldc_I4 -> ldc (fun ilBytes offset -> NumberCreator.extractInt32 ilBytes (offset + Offset.from OpCodes.Ldc_I4.Size)) typedefof<int32> |> fallThrough m offset cilState
            | OpCodeValues.Ldc_I4_0 -> ldc (fun _ _ -> 0) typedefof<int32> |> fallThrough m offset cilState
            | OpCodeValues.Ldc_I4_1 -> ldc (fun _ _ -> 1) typedefof<int32> |> fallThrough m offset cilState
            | OpCodeValues.Ldc_I4_2 -> ldc (fun _ _ -> 2) typedefof<int32> |> fallThrough m offset cilState
            | OpCodeValues.Ldc_I4_3 -> ldc (fun _ _ -> 3) typedefof<int32> |> fallThrough m offset cilState
            | OpCodeValues.Ldc_I4_4 -> ldc (fun _ _ -> 4) typedefof<int32> |> fallThrough m offset cilState
            | OpCodeValues.Ldc_I4_5 -> ldc (fun _ _ -> 5) typedefof<int32> |> fallThrough m offset cilState
            | OpCodeValues.Ldc_I4_6 -> ldc (fun _ _ -> 6) typedefof<int32> |> fallThrough m offset cilState
            | OpCodeValues.Ldc_I4_7 -> ldc (fun _ _ -> 7) typedefof<int32> |> fallThrough m offset cilState
            | OpCodeValues.Ldc_I4_8 -> ldc (fun _ _ -> 8) typedefof<int32> |> fallThrough m offset cilState
            | OpCodeValues.Ldc_I4_M1 -> ldc (fun _ _ -> -1) typedefof<int32> |> fallThrough m offset cilState
            | OpCodeValues.Ldc_I4_S -> ldc (fun ilBytes offset -> NumberCreator.extractInt8 ilBytes (offset + Offset.from OpCodes.Ldc_I4_S.Size)) typedefof<int32> |> fallThrough m offset cilState
            | OpCodeValues.Ldc_I8 -> ldc (fun ilBytes offset -> NumberCreator.extractInt64 ilBytes (offset + Offset.from OpCodes.Ldc_I8.Size)) typedefof<int64> |> fallThrough m offset cilState
            | OpCodeValues.Ldc_R4 -> ldc (fun ilBytes offset -> NumberCreator.extractFloat32 ilBytes (offset + Offset.from OpCodes.Ldc_R4.Size)) typedefof<float32> |> fallThrough m offset cilState
            | OpCodeValues.Ldc_R8 -> ldc (fun ilBytes offset -> NumberCreator.extractFloat64 ilBytes (offset + Offset.from OpCodes.Ldc_R8.Size)) typedefof<double> |> fallThrough m offset cilState
            | OpCodeValues.Ldarg -> ldarg (fun ilBytes offset -> NumberCreator.extractUnsignedInt16 ilBytes (offset + Offset.from OpCodes.Ldarg.Size) |> int) |> fallThrough m offset cilState
            | OpCodeValues.Ldarg_0 -> ldarg (fun _ _ -> 0) |> fallThrough m offset cilState
            | OpCodeValues.Ldarg_1 -> ldarg (fun _ _ -> 1) |> fallThrough m offset cilState
            | OpCodeValues.Ldarg_2 -> ldarg (fun _ _ -> 2) |> fallThrough m offset cilState
            | OpCodeValues.Ldarg_3 -> ldarg (fun _ _ -> 3) |> fallThrough m offset cilState
            | OpCodeValues.Ldarg_S -> ldarg (fun ilBytes offset -> NumberCreator.extractUnsignedInt8 ilBytes (offset + Offset.from OpCodes.Ldarg_S.Size) |> int) |> fallThrough m offset cilState
            | OpCodeValues.Nop -> fallThrough m offset cilState (fun _ _ _ -> ())
            | OpCodeValues.Ldloc -> ldloc (fun ilBytes offset -> NumberCreator.extractUnsignedInt16 ilBytes (offset + Offset.from OpCodes.Ldloc.Size) |> int) |> fallThrough m offset cilState
            | OpCodeValues.Ldloc_0 -> ldloc (fun _ _ -> 0) |> fallThrough m offset cilState
            | OpCodeValues.Ldloc_1 -> ldloc (fun _ _ -> 1) |> fallThrough m offset cilState
            | OpCodeValues.Ldloc_2 -> ldloc (fun _ _ -> 2) |> fallThrough m offset cilState
            | OpCodeValues.Ldloc_3 -> ldloc (fun _ _ -> 3) |> fallThrough m offset cilState
            | OpCodeValues.Ldloc_S -> ldloc (fun ilBytes offset -> NumberCreator.extractUnsignedInt8 ilBytes (offset + Offset.from OpCodes.Ldloc_S.Size) |> int) |> fallThrough m offset cilState
            | OpCodeValues.Ldloca -> ldloca (fun ilBytes offset -> NumberCreator.extractUnsignedInt16 ilBytes (offset + Offset.from OpCodes.Ldloca.Size) |> int) |> fallThrough m offset cilState
            | OpCodeValues.Ldloca_S -> ldloca (fun ilBytes offset -> NumberCreator.extractUnsignedInt8 ilBytes (offset + Offset.from OpCodes.Ldloca_S.Size) |> int) |> fallThrough m offset cilState
            | OpCodeValues.Ret -> ret m cilState; [cilState]
            | OpCodeValues.Dup -> (fun _ _ -> dup) |> fallThrough m offset cilState

            // branching
            | OpCodeValues.Brfalse -> brfalse m offset cilState
            | OpCodeValues.Brfalse_S -> brfalse m offset cilState
            | OpCodeValues.Brtrue -> brtrue m offset cilState
            | OpCodeValues.Brtrue_S -> brtrue m offset cilState
            | OpCodeValues.Beq -> applyAndBranch ceq brtrue m offset cilState
            | OpCodeValues.Beq_S -> applyAndBranch ceq brtrue m offset cilState
            | OpCodeValues.Bge -> applyAndBranch bgeHelper brfalse m offset cilState
            | OpCodeValues.Bge_S -> applyAndBranch bgeHelper brfalse m offset cilState

            | OpCodeValues.Bgt -> applyAndBranch cgt brtrue m offset cilState
            | OpCodeValues.Bgt_S -> applyAndBranch cgt brtrue m offset cilState
            | OpCodeValues.Bgt_Un -> applyAndBranch cgtun brtrue m offset cilState
            | OpCodeValues.Bgt_Un_S -> applyAndBranch cgtun brtrue m offset cilState
            | OpCodeValues.Ble -> applyAndBranch cgt brfalse m offset cilState
            | OpCodeValues.Ble_S -> applyAndBranch cgt brfalse m offset cilState
            | OpCodeValues.Ble_Un -> applyAndBranch cgtun brfalse m offset cilState
            | OpCodeValues.Ble_Un_S -> applyAndBranch cgtun brfalse m offset cilState
            | OpCodeValues.Blt -> applyAndBranch clt brtrue m offset cilState
            | OpCodeValues.Blt_S -> applyAndBranch clt brtrue m offset cilState
            | OpCodeValues.Blt_Un -> applyAndBranch cltun brtrue m offset cilState
            | OpCodeValues.Blt_Un_S -> applyAndBranch cltun brtrue m offset cilState
            | OpCodeValues.Bne_Un -> applyAndBranch ceq brfalse m offset cilState
            | OpCodeValues.Bne_Un_S -> applyAndBranch ceq brfalse m offset cilState
            | OpCodeValues.Bge_Un -> applyAndBranch cltun brfalse m offset cilState
            | OpCodeValues.Bge_Un_S -> applyAndBranch cltun brfalse m offset cilState

            | OpCodeValues.Ldstr -> ldstr |> fallThrough m offset cilState
            | OpCodeValues.Ldnull -> (fun _ _ -> ldnull) |> fallThrough m offset cilState
            | OpCodeValues.Conv_I1 -> (fun _ _ -> castTopOfOperationalStack TypeUtils.int8Type) |> fallThrough m offset cilState
            | OpCodeValues.Conv_I2 -> (fun _ _ -> castTopOfOperationalStack TypeUtils.int16Type) |> fallThrough m offset cilState
            | OpCodeValues.Conv_I4 -> (fun _ _ -> castTopOfOperationalStack TypeUtils.int32Type) |> fallThrough m offset cilState
            | OpCodeValues.Conv_I8 -> (fun _ _ -> castTopOfOperationalStack TypeUtils.int64Type) |> fallThrough m offset cilState
            | OpCodeValues.Conv_R4 -> (fun _ _ -> castTopOfOperationalStack TypeUtils.float32Type) |> fallThrough m offset cilState
            | OpCodeValues.Conv_R8 -> (fun _ _ -> castTopOfOperationalStack TypeUtils.float64Type) |> fallThrough m offset cilState
            | OpCodeValues.Conv_U1 -> (fun _ _ -> castTopOfOperationalStack TypeUtils.uint8Type) |> fallThrough m offset cilState
            | OpCodeValues.Conv_U2 -> (fun _ _ -> castTopOfOperationalStack TypeUtils.uint16Type) |> fallThrough m offset cilState
            | OpCodeValues.Conv_U4 -> (fun _ _ -> castTopOfOperationalStack TypeUtils.uint32Type) |> fallThrough m offset cilState
            | OpCodeValues.Conv_U8 -> (fun _ _ -> castTopOfOperationalStack TypeUtils.uint64Type) |> fallThrough m offset cilState
            | OpCodeValues.Conv_I -> (fun _ _ -> convi) |> fallThrough m offset cilState
            | OpCodeValues.Conv_U -> (fun _ _ -> convu) |> fallThrough m offset cilState
            | OpCodeValues.Conv_R_Un -> (fun _ _ -> castTopOfOperationalStack TypeUtils.float64Type) |> fallThrough m offset cilState
            | OpCodeValues.Switch -> switch m offset cilState
            | OpCodeValues.Ldtoken -> ldtoken |> fallThrough m offset cilState
            | OpCodeValues.Ldftn -> ldftn |> fallThrough m offset cilState
            | OpCodeValues.Pop -> (fun _ _ -> pop >> ignore) |> fallThrough m offset cilState
            | OpCodeValues.Initobj -> initobj |> forkThrough m offset cilState
            | OpCodeValues.Ldarga -> ldarga (fun ilBytes offset -> NumberCreator.extractUnsignedInt16 ilBytes (offset + Offset.from OpCodes.Ldarga.Size) |> int) |> fallThrough m offset cilState
            | OpCodeValues.Ldarga_S -> ldarga (fun ilBytes offset -> NumberCreator.extractUnsignedInt8 ilBytes (offset + Offset.from OpCodes.Ldarga_S.Size) |> int) |> fallThrough m offset cilState
            | OpCodeValues.Ldind_I4 -> (fun _ _ -> ldind TypeUtils.int32Type reportError) |> fallThrough m offset cilState
            | OpCodeValues.Ldind_I1 -> (fun _ _ -> ldind TypeUtils.int8Type reportError) |> fallThrough m offset cilState
            | OpCodeValues.Ldind_I2 -> (fun _ _ -> ldind TypeUtils.int16Type reportError) |> fallThrough m offset cilState
            | OpCodeValues.Ldind_I8 -> (fun _ _ -> ldind TypeUtils.int64Type reportError) |> fallThrough m offset cilState
            | OpCodeValues.Ldind_U1 -> (fun _ _ -> ldind TypeUtils.uint8Type reportError) |> fallThrough m offset cilState
            | OpCodeValues.Ldind_U2 -> (fun _ _ -> ldind TypeUtils.uint16Type reportError) |> fallThrough m offset cilState
            | OpCodeValues.Ldind_U4 -> (fun _ _ -> ldind TypeUtils.uint32Type reportError) |> fallThrough m offset cilState
            | OpCodeValues.Ldind_R4 -> (fun _ _ -> ldind TypeUtils.float32Type reportError) |> fallThrough m offset cilState
            | OpCodeValues.Ldind_R8 -> (fun _ _ -> ldind TypeUtils.float64Type reportError) |> fallThrough m offset cilState
            | OpCodeValues.Ldind_Ref -> (fun _ _ -> ldind TypeUtils.nativeint reportError) |> fallThrough m offset cilState
            // TODO: need to cast to nativeint? #do
            | OpCodeValues.Ldind_I -> (fun _ _ -> ldind TypeUtils.nativeint reportError) |> fallThrough m offset cilState
            | OpCodeValues.Isinst -> isinst |> forkThrough m offset cilState
            | OpCodeValues.Stobj -> (stobj reportError) |> forkThrough m offset cilState
            | OpCodeValues.Ldobj -> ldobj |> fallThrough m offset cilState
            | OpCodeValues.Stind_I1 -> (fun _ _ -> stind (castUnchecked TypeUtils.int8Type) reportError) |> forkThrough m offset cilState
            | OpCodeValues.Stind_I2 -> (fun _ _ -> stind (castUnchecked TypeUtils.int16Type) reportError) |> forkThrough m offset cilState
            | OpCodeValues.Stind_I4 -> (fun _ _ -> stind (castUnchecked TypeUtils.int32Type) reportError) |> forkThrough m offset cilState
            | OpCodeValues.Stind_I8 -> (fun _ _ -> stind (castUnchecked TypeUtils.int64Type) reportError) |> forkThrough m offset cilState
            | OpCodeValues.Stind_R4 -> (fun _ _ -> stind (castUnchecked TypeUtils.float32Type) reportError) |> forkThrough m offset cilState
            | OpCodeValues.Stind_R8 -> (fun _ _ -> stind (castUnchecked TypeUtils.float64Type) reportError) |> forkThrough m offset cilState
            | OpCodeValues.Stind_Ref -> (fun _ _ -> stind id reportError) |> forkThrough m offset cilState
            | OpCodeValues.Stind_I -> (fun _ _ -> stind MakeIntPtr reportError) |> forkThrough m offset cilState
            | OpCodeValues.Sizeof -> sizeofInstruction |> fallThrough m offset cilState
            | OpCodeValues.Leave
            | OpCodeValues.Leave_S -> leave m offset cilState; [cilState]
            | OpCodeValues.Endfinally -> (fun _ _ -> endfinally) |> fallThrough m offset cilState
            | OpCodeValues.Rethrow -> (fun _ _ -> rethrow) |> fallThrough m offset cilState
            | OpCodeValues.Endfilter -> (fun _ _ -> endfilter) |> fallThrough m offset cilState
            | OpCodeValues.Localloc -> (fun _ _ -> localloc) |> fallThrough m offset cilState
            // TODO: notImplemented instructions
            | OpCodeValues.Stelem_I -> (fun _ _ _ -> __notImplemented__()) |> fallThrough m offset cilState
            | OpCodeValues.Ldelem_I -> (fun _ _ _ -> __notImplemented__()) |> fallThrough m offset cilState
            | OpCodeValues.Arglist -> (fun _ _ _ -> __notImplemented__()) |> fallThrough m offset cilState
            | OpCodeValues.Jmp -> (fun _ _ _ -> __notImplemented__()) |> fallThrough m offset cilState
            | OpCodeValues.Break -> (fun _ _ _ -> __notImplemented__()) |> fallThrough m offset cilState
            | OpCodeValues.Calli -> (fun _ _ _ -> __notImplemented__()) |> fallThrough m offset cilState
            | OpCodeValues.Ckfinite -> (fun _ _ _ -> __notImplemented__()) |> fallThrough m offset cilState
            | OpCodeValues.Constrained_ -> constrained |> fallThrough m offset cilState
            | OpCodeValues.Cpblk -> (fun _ _ _ -> __notImplemented__()) |> fallThrough m offset cilState
            | OpCodeValues.Cpobj -> (fun _ _ _ -> __notImplemented__()) |> fallThrough m offset cilState
            | OpCodeValues.Mkrefany -> (fun _ _ _ -> __notImplemented__()) |> fallThrough m offset cilState
            | OpCodeValues.Prefix1 -> (fun _ _ _ -> __notImplemented__()) |> fallThrough m offset cilState
            | OpCodeValues.Prefix2 -> (fun _ _ _ -> __notImplemented__()) |> fallThrough m offset cilState
            | OpCodeValues.Prefix3 -> (fun _ _ _ -> __notImplemented__()) |> fallThrough m offset cilState
            | OpCodeValues.Prefix4 -> (fun _ _ _ -> __notImplemented__()) |> fallThrough m offset cilState
            | OpCodeValues.Prefix5 -> (fun _ _ _ -> __notImplemented__()) |> fallThrough m offset cilState
            | OpCodeValues.Prefix6 -> (fun _ _ _ -> __notImplemented__()) |> fallThrough m offset cilState
            | OpCodeValues.Prefix7 -> (fun _ _ _ -> __notImplemented__()) |> fallThrough m offset cilState
            | OpCodeValues.Prefixref -> (fun _ _ _ -> __notImplemented__()) |> fallThrough m offset cilState
            | OpCodeValues.Readonly_ -> fallThrough m offset cilState (fun _ _ _ -> ())
            | OpCodeValues.Refanytype -> (fun _ _ _ -> __notImplemented__()) |> fallThrough m offset cilState
            | OpCodeValues.Refanyval -> (fun _ _ _ -> __notImplemented__()) |> fallThrough m offset cilState
            | OpCodeValues.Tail_ -> (fun _ _ _ -> __notImplemented__()) |> fallThrough m offset cilState
            | OpCodeValues.Unaligned_ -> (fun _ _ _ -> __notImplemented__()) |> fallThrough m offset cilState
            | OpCodeValues.Volatile_ -> fallThrough m offset cilState (fun _ _ _ -> ())
            | OpCodeValues.Initblk -> (fun _ _ _ -> __notImplemented__()) |> fallThrough m offset cilState

            | OpCodeValues.Call -> this.Call m offset cilState
            | OpCodeValues.Callvirt -> this.CallVirt m offset cilState
            | OpCodeValues.Newobj -> this.NewObj m offset cilState
            | OpCodeValues.Ldsfld -> this.LdsFld false m offset cilState
            | OpCodeValues.Ldsflda -> this.LdsFld true m offset cilState
            | OpCodeValues.Stsfld -> this.StsFld m offset cilState
            | OpCodeValues.Ldfld -> this.LdFld false |> forkThrough m offset cilState
            | OpCodeValues.Ldflda -> this.LdFld true |> forkThrough m offset cilState
            | OpCodeValues.Stfld -> this.StFld |> forkThrough m offset cilState
            | OpCodeValues.Ldelem -> this.LdElem |> forkThrough m offset cilState
            | OpCodeValues.Ldelema -> this.LdElema |> forkThrough m offset cilState
            | OpCodeValues.Ldelem_I1 -> (fun _ _ -> this.LdElemTyp TypeUtils.int8Type) |> forkThrough m offset cilState
            | OpCodeValues.Ldelem_I2 -> (fun _ _ -> this.LdElemTyp TypeUtils.int16Type) |> forkThrough m offset cilState
            | OpCodeValues.Ldelem_I4 -> (fun _ _ -> this.LdElemTyp TypeUtils.int32Type) |> forkThrough m offset cilState
            | OpCodeValues.Ldelem_I8 -> (fun _ _ -> this.LdElemTyp TypeUtils.int64Type) |> forkThrough m offset cilState
            | OpCodeValues.Ldelem_R4 -> (fun _ _ -> this.LdElemTyp TypeUtils.float32Type) |> forkThrough m offset cilState
            | OpCodeValues.Ldelem_R8 -> (fun _ _ -> this.LdElemTyp TypeUtils.float64Type) |> forkThrough m offset cilState
            | OpCodeValues.Ldelem_U1 -> (fun _ _ -> this.LdElemTyp TypeUtils.uint8Type) |> forkThrough m offset cilState
            | OpCodeValues.Ldelem_U2 -> (fun _ _ -> this.LdElemTyp TypeUtils.uint16Type) |> forkThrough m offset cilState
            | OpCodeValues.Ldelem_U4 -> (fun _ _ -> this.LdElemTyp TypeUtils.uint32Type) |> forkThrough m offset cilState
            | OpCodeValues.Ldelem_Ref -> (fun _ _ -> this.LdElemRef) |> forkThrough m offset cilState
            | OpCodeValues.Stelem -> (fun _ _ -> this.StElem m offset) |> forkThrough m offset cilState
            | OpCodeValues.Stelem_I1 -> (fun _ _ -> this.StElemTyp TypeUtils.int8Type) |> forkThrough m offset cilState
            | OpCodeValues.Stelem_I2 -> (fun _ _ -> this.StElemTyp TypeUtils.int16Type) |> forkThrough m offset cilState
            | OpCodeValues.Stelem_I4 -> (fun _ _ -> this.StElemTyp TypeUtils.int32Type) |> forkThrough m offset cilState
            | OpCodeValues.Stelem_I8 -> (fun _ _ -> this.StElemTyp TypeUtils.int64Type) |> forkThrough m offset cilState
            | OpCodeValues.Stelem_R4 -> (fun _ _ -> this.StElemTyp TypeUtils.float32Type) |> forkThrough m offset cilState
            | OpCodeValues.Stelem_R8 -> (fun _ _ -> this.StElemTyp TypeUtils.float64Type) |> forkThrough m offset cilState
            | OpCodeValues.Stelem_Ref -> (fun _ _ -> this.StElemRef) |> forkThrough m offset cilState
            | OpCodeValues.Conv_Ovf_I1 -> (fun _ _ -> this.ConvOvf TypeUtils.int8Type) |> forkThrough m offset cilState
            | OpCodeValues.Conv_Ovf_I2 -> (fun _ _ -> this.ConvOvf TypeUtils.int16Type) |> forkThrough m offset cilState
            | OpCodeValues.Conv_Ovf_I4 -> (fun _ _ -> this.ConvOvf TypeUtils.int32Type) |> forkThrough m offset cilState
            | OpCodeValues.Conv_Ovf_I8 -> (fun _ _ -> this.ConvOvf TypeUtils.int64Type) |> forkThrough m offset cilState
            | OpCodeValues.Conv_Ovf_I -> (fun _ _ -> convi) |> fallThrough m offset cilState
            | OpCodeValues.Conv_Ovf_U1 -> (fun _ _ -> this.ConvOvf TypeUtils.uint8Type) |> forkThrough m offset cilState
            | OpCodeValues.Conv_Ovf_U2 -> (fun _ _ -> this.ConvOvf TypeUtils.uint16Type) |> forkThrough m offset cilState
            | OpCodeValues.Conv_Ovf_U4 -> (fun _ _ -> this.ConvOvf TypeUtils.uint32Type) |> forkThrough m offset cilState
            | OpCodeValues.Conv_Ovf_U8 -> (fun _ _ -> this.ConvOvf TypeUtils.uint64Type) |> forkThrough m offset cilState
            | OpCodeValues.Conv_Ovf_U -> (fun _ _ -> convu) |> fallThrough m offset cilState
            | OpCodeValues.Conv_Ovf_I1_Un -> (fun _ _ -> this.ConvOvfUn TypeUtils.uint32Type TypeUtils.int8Type) |> forkThrough m offset cilState
            | OpCodeValues.Conv_Ovf_I2_Un -> (fun _ _ -> this.ConvOvfUn TypeUtils.uint32Type TypeUtils.int16Type) |> forkThrough m offset cilState
            | OpCodeValues.Conv_Ovf_I4_Un -> (fun _ _ -> this.ConvOvfUn TypeUtils.uint32Type TypeUtils.int32Type) |> forkThrough m offset cilState
            | OpCodeValues.Conv_Ovf_I8_Un -> (fun _ _ -> this.ConvOvfUn TypeUtils.uint64Type TypeUtils.int64Type) |> forkThrough m offset cilState
            | OpCodeValues.Conv_Ovf_I_Un -> (fun _ _ -> convi) |> fallThrough m offset cilState
            | OpCodeValues.Conv_Ovf_U1_Un -> (fun _ _ -> this.ConvOvfUn TypeUtils.uint32Type TypeUtils.uint8Type) |> forkThrough m offset cilState
            | OpCodeValues.Conv_Ovf_U2_Un -> (fun _ _ -> this.ConvOvfUn TypeUtils.uint32Type TypeUtils.uint16Type) |> forkThrough m offset cilState
            | OpCodeValues.Conv_Ovf_U4_Un -> (fun _ _ -> this.ConvOvfUn TypeUtils.uint32Type TypeUtils.uint32Type) |> forkThrough m offset cilState
            | OpCodeValues.Conv_Ovf_U8_Un -> (fun _ _ -> this.ConvOvfUn TypeUtils.uint64Type TypeUtils.uint64Type) |> forkThrough m offset cilState
            | OpCodeValues.Conv_Ovf_U_Un -> (fun _ _ -> convu) |> fallThrough m offset cilState
            | OpCodeValues.Castclass -> this.CastClass |> forkThrough m offset cilState
            | OpCodeValues.Ldlen -> (fun _ _ -> this.LdLen) |> forkThrough m offset cilState
            | OpCodeValues.Ldvirtftn -> this.LdVirtFtn |> forkThrough m offset cilState
            | OpCodeValues.Box -> this.Box |> forkThrough m offset cilState
            | OpCodeValues.Unbox -> this.Unbox |> forkThrough m offset cilState
            | OpCodeValues.Unbox_Any -> this.UnboxAny |> forkThrough m offset cilState
            | OpCodeValues.Add_Ovf_Un -> (fun _ _ -> this.Add_ovf_un) |> forkThrough m offset cilState
            | OpCodeValues.Sub_Ovf_Un -> (fun _ _ -> this.Sub_ovf_un) |> forkThrough m offset cilState
            | OpCodeValues.Mul_Ovf_Un -> (fun _ _ -> this.Mul_ovf_un) |> forkThrough m offset cilState
            | OpCodeValues.Add_Ovf -> (fun _ _ -> this.Add_ovf) |> forkThrough m offset cilState
            | OpCodeValues.Sub_Ovf -> (fun _ _ -> this.Sub_ovf) |> forkThrough m offset cilState
            | OpCodeValues.Mul_Ovf -> (fun _ _ -> this.Mul_ovf) |> forkThrough m offset cilState
            | OpCodeValues.Div -> (fun _ _ -> this.Div) |> forkThrough m offset cilState
            | OpCodeValues.Div_Un -> (fun _ _ -> this.DivUn) |> forkThrough m offset cilState
            | OpCodeValues.Rem -> (fun _ _ -> this.Rem) |> forkThrough m offset cilState
            | OpCodeValues.Rem_Un -> (fun _ _ -> this.RemUn) |> forkThrough m offset cilState
            | OpCodeValues.Newarr -> this.Newarr |> forkThrough m offset cilState
            | OpCodeValues.Throw -> this.Throw cilState
            | _ -> __unreachable__()

        let renewInstructionsInfo cilState =
            if not <| isUnhandledError cilState then
                x.IncrementLevelIfNeeded m offset cilState
        newSts |> List.iter renewInstructionsInfo
        newSts<|MERGE_RESOLUTION|>--- conflicted
+++ resolved
@@ -1951,10 +1951,6 @@
 
     member private x.IncrementLevelIfNeeded (m : Method) (offset : offset) (cilState : cilState) =
         let cfg = m.CFG
-<<<<<<< HEAD
-        let isVertex offset = cfg.SortedBasicBlocks.BinarySearch(offset) >= 0
-=======
->>>>>>> e30bebe1
         if offset = 0<offsets> || cfg.IsLoopEntry offset then
             incrementLevel cilState {offset = offset; method = m}
 
