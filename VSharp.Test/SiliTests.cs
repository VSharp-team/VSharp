﻿using System;
using System.IO;
using System.Reflection;
using System.Collections.Generic;
using System.Diagnostics;
using System.Globalization;
using System.Linq;
using System.Text;
using System.Text.RegularExpressions;
using System.Threading;
using NUnit.Framework;
using VSharp.Interpreter;

namespace VSharp.Test
{
    public class DumpStackTraceListener : TraceListener
    {
        public override void Write(string message)
        {
            Console.Write(message);
        }

        public override void WriteLine(string message)
        {
            Console.WriteLine(message);
        }

        public override void Fail(string message)
        {
            Fail(message, String.Empty);
        }

        public override void Fail(string message1, string message2)
        {
            Console.WriteLine("ASSERT FAILED");
            Console.WriteLine("{0}: {1}", message1, message2);
            Console.WriteLine("Stack Trace:");

            StackTrace trace = new StackTrace( true );
            StackFrame[] stackFrames = trace.GetFrames();
            if (stackFrames != null)
            {
                foreach (StackFrame frame in stackFrames)
                {
                    MethodBase frameClass = frame.GetMethod();
                    Console.WriteLine("  {2}.{3} {0}:{1}",
                        frame.GetFileName(),
                        frame.GetFileLineNumber(),
                        frameClass.DeclaringType,
                        frameClass.Name);
                }
            }
        }
    }

    [TestFixture]
    public sealed class SiliTests
    {
        private const string MethodSeparator = "METHOD: ";
        private const string ResultSeparator = "RESULT: ";
        private const string TestsDirectoryName = "Tests";
        private const string IdealTestFileExtension = ".gold";

//        private void OverwriteIdealValues(string path, IDictionary<MethodInfo, string> result)
//        {
//            if (File.Exists(path))
//            {
//                File.Delete(path);
//            }
//
//            foreach (KeyValuePair<MethodInfo, string> keyValuePair in result)
//            {
//                string text = $"{MethodSeparator}{MethodInfoToString(keyValuePair.Key)}\n{ResultSeparator}{keyValuePair.Value}\n";
//                File.AppendAllText(path, text);
//            }
//        }

        private string MethodInfoToString(MethodInfo methodInfo)
        {
            string parameters = string.Join(", ", methodInfo.GetParameters().Select(p => p.ParameterType.ToString()));
            return $"{methodInfo.ReturnType} {methodInfo.DeclaringType}.{methodInfo.Name}({parameters})";
        }

        private void PrepareSvm()
        {
            // Something like Propositional.ConfigureSimplifier(new Z3Simplifier()); can be used to enable Z3-based simplification (not recommended)
            SVM.ConfigureSolver(new SmtSolverWrapper<Microsoft.Z3.AST>(new Z3Solver()));
        }

        private IDictionary<string, string> ParseIdealValues(string resultPath, StringBuilder failReason)
        {
            string resultText = "";
            if (File.Exists(resultPath))
            {
                try
                {
                    resultText = File.ReadAllText(resultPath);
                }
                catch (IOException e)
                {
                    failReason.AppendFormat("Can't read gold file! Exception: {0}\n\n", e.Message);
                }
            }

            if (string.IsNullOrEmpty(resultText))
            {
                return null;
            }

            IEnumerable<string> methodsWithResults = Regex.Split(resultText, $"^{MethodSeparator}", RegexOptions.Multiline).Where(s => !string.IsNullOrWhiteSpace(s));
            var resultsDictionary = new Dictionary<string, string>();
            foreach (string str in methodsWithResults)
            {
                IList<string> methodsAndResults = Regex.Split(str, $"^{ResultSeparator}", RegexOptions.Multiline).Where(s => !string.IsNullOrWhiteSpace(s)).ToList();
                resultsDictionary.Add(methodsAndResults[0].Trim('\n', '\r'), methodsAndResults[1].Replace("\r\n", "\n").Trim('\n', '\r'));
            }

            return resultsDictionary;
        }

        private IList<IDictionary<string, string>> ReadAllIdealValues(string testDir, StringBuilder failReason)
        {
            string os = Environment.OSVersion.Platform.ToString();
            string goldFile = testDir + Path.DirectorySeparatorChar + os + IdealTestFileExtension;
            IDictionary<string, string> values = ParseIdealValues(goldFile, failReason);
            var result = new List<IDictionary<string, string>>();
            if (values != null)
                result.Add(values);
            return result;
        }

        private static string _currentTestDirectory = "";

        private static Assembly LoadFromTestFolder(object sender, ResolveEventArgs args)
        {
            // This handler is called only when the common language runtime tries to bind to the assembly and fails.
            string name = new AssemblyName(args.Name).Name;
            string additionalPath = _currentTestDirectory + Path.DirectorySeparatorChar + name + ".dll";
            if (File.Exists(additionalPath))
            {
                return Assembly.LoadFrom(additionalPath);
            }

            return null;
        }

        [Test]
        public void RunCSharpTests()
        {
            Trace.Listeners.Add(new DumpStackTraceListener());

            CultureInfo ci = new CultureInfo("en-GB");
            ci.NumberFormat.PositiveInfinitySymbol = "Infinity";
            ci.NumberFormat.NegativeInfinitySymbol = "-Infinity";
            Thread.CurrentThread.CurrentCulture = ci;

            var ignoredLibs = new List<string>
            {
                //"VSharp.CSharpUtils.dll",
                "ChessDotNet.dll"
            };
            var ignoredTypes = new List<string>
            {
                "Calculator"
                , "AnonymousType"
//                , "Arithmetics"
//                , "Logics"
//                , "Conditional"
//                , "Fibonacci"
//                , "GCD"
                , "McCarthy91"
//                , "Lambdas"
//                , "ClassesSimple"
//                , "StaticClass"
//                , "StaticMembers"
//                , "TryCatch"
//                , "Lists"
//                , "Typecast"
//                , "Generic"
//                , "Strings"
<<<<<<< HEAD
//                , "Methods"
=======
//                , "VirtualMethods"
>>>>>>> 3967d086
                , "Foo"
                , "GenericInitialize"
                , "Bag"
                , "Tree"
                , "Celsius"
                , "Fahrenheit"
                , "IPromotion"
                , "Employee"
                , "Helper"
                , "Array"
//                , "Unsafe"
            };

            if (!Environment.OSVersion.ToString().Contains("Windows"))
            {
                ignoredTypes.Add("ClassesSimpleHierarchy");
            }

            var failReason = new StringBuilder();
            string pathToTests = Path.Combine(Path.GetFullPath("."), "..", "..", TestsDirectoryName);
            string[] tests = Directory.GetDirectories(pathToTests);
            PrepareSvm();
            foreach (string testDir in tests)
            {
                string[] libEntries = Directory.GetFiles(testDir);
                foreach (string lib in libEntries)
                {
                    if (!lib.EndsWith(".dll", StringComparison.Ordinal) || ignoredLibs.Exists(i => lib.EndsWith(i)))
                    {
                        continue;
                    }

                    _currentTestDirectory = testDir;
                    AppDomain currentDomain = AppDomain.CurrentDomain;
                    currentDomain.AssemblyResolve += LoadFromTestFolder;

                    IDictionary<MethodInfo, string> got = Interpreter.SVM.Run(Assembly.LoadFile(lib), ignoredTypes);

//                    string os = Environment.OSVersion.Platform.ToString();
//                    string goldFile = testDir + Path.DirectorySeparatorChar + os + IdealTestFileExtension;
//                    OverwriteIdealValues(goldFile, got);

                    IList<IDictionary<string, string>> expected = ReadAllIdealValues(testDir, failReason);
                    if (expected.Count == 0)
                    {
                        Assert.Fail($"Could not find or parse ideal values for {lib}");
                    }

                    foreach (KeyValuePair<MethodInfo, string> keyValuePair in got)
                    {
                        string method = MethodInfoToString(keyValuePair.Key);
                        string gotValue = keyValuePair.Value;
                        string expectedValue = "";
                        if (expected.All(dict =>
                        {
                            if (dict.TryGetValue(method, out expectedValue))
                            {
                                return !string.Equals(expectedValue, gotValue);
                            }

                            failReason.AppendFormat("Gold file does not contain ideal values for {0}!\n", method);
                            return true;
                        }))
                        {
                            failReason.AppendFormat("{0}{1}\nEXPECTED: {2}\nGOT:      {3}\n\n", MethodSeparator, method, expectedValue, gotValue);
                        }
                    }
                }
            }

            string fail = failReason.ToString();
            if (!string.IsNullOrEmpty(fail))
            {
                Assert.Fail(fail);
            }
        }
    }
}<|MERGE_RESOLUTION|>--- conflicted
+++ resolved
@@ -178,11 +178,7 @@
 //                , "Typecast"
 //                , "Generic"
 //                , "Strings"
-<<<<<<< HEAD
-//                , "Methods"
-=======
 //                , "VirtualMethods"
->>>>>>> 3967d086
                 , "Foo"
                 , "GenericInitialize"
                 , "Bag"
