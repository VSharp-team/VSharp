﻿using System;
using System.Collections.Generic;
using System.Diagnostics;
using System.Globalization;
using System.IO;
using System.Linq;
using System.Threading;
using NUnit.Framework;
using NUnit.Framework.Interfaces;
using NUnit.Framework.Internal;
using NUnit.Framework.Internal.Builders;
using NUnit.Framework.Internal.Commands;
using VSharp.Interpreter.IL;
using VSharp.Solver;

namespace VSharp.Test
{
    public enum SearchStrategy
    {
        DFS,
        BFS,
        ShortestDistance
    }

    public class TestSvmFixtureAttribute : NUnitAttribute, IFixtureBuilder
    {
        public IEnumerable<TestSuite> BuildFrom(ITypeInfo typeInfo)
        {
            var typ = new Utils.DummyTypeInfo(typeInfo.Type);
            yield return new NUnitTestFixtureBuilder().BuildFrom(typ, new Utils.DummyFilter());
        }
    }

    public class TestSvmAttribute : NUnitAttribute, IWrapTestMethod, ISimpleTestBuilder
    {
        private static siliOptions _options = null;

        static TestSvmAttribute()
        {
            Trace.Listeners.Add(new Utils.DumpStackTraceListener());

            var ci = new CultureInfo("en-GB")
            {
                NumberFormat = {
                    PositiveInfinitySymbol = "Infinity",
                    NegativeInfinitySymbol = "-Infinity"
                }
            };
            Thread.CurrentThread.CurrentCulture = ci;

            Logger.ConfigureWriter(TestContext.Progress);
            // SVM.ConfigureSimplifier(new Z3Simplifier()); can be used to enable Z3-based simplification (not recommended)
        }

        // NOTE: expected coverage field in TestSVM attribute indicates dotCover needs to be run:
        //       if it wasn't mentioned -- dotCover will not be started
        //       if it was -- dotCover will be started
        private int? _expectedCoverage = null;
        private uint _recThresholdForTest = 0u;
        private int _timeout = -1;
        private bool _concolicMode = false;
        private SearchStrategy _strat = SearchStrategy.BFS;

        public TestSvmAttribute(
            int expectedCoverage = -1,
            uint recThresholdForTest = 0u,
            int timeout = -1,
            bool concolicMode = false,
            SearchStrategy strat = SearchStrategy.BFS)
        {
            if (expectedCoverage < 0)
                _expectedCoverage = null;
            else if (expectedCoverage > 100)
                _expectedCoverage = 100;
            else _expectedCoverage = expectedCoverage;
            _recThresholdForTest = recThresholdForTest;
            _timeout = timeout;
            _concolicMode = concolicMode;
            _strat = strat;
        }

        public virtual TestCommand Wrap(TestCommand command)
        {
            executionMode execMode;
            if (_concolicMode)
                execMode = executionMode.ConcolicMode;
            else
                execMode = executionMode.SymbolicMode;
            return new TestSvmCommand(command, _expectedCoverage, _recThresholdForTest, _timeout, execMode, _strat);
        }

        private class TestSvmCommand : DelegatingTestCommand
        {
            private int? _expectedCoverage;
            private uint _recThresholdForTest;
            private int _timeout;
            private executionMode _executionMode;
            private searchMode _searchStrat;
            public TestSvmCommand(
                TestCommand innerCommand,
                int? expectedCoverage,
                uint recThresholdForTest,
                int timeout,
                executionMode execMode,
                SearchStrategy strat) : base(innerCommand)
            {
                _expectedCoverage = expectedCoverage;
                _recThresholdForTest = recThresholdForTest;
                _executionMode = execMode;
                _timeout = timeout;
                switch (strat)
                {
                    case SearchStrategy.DFS:
                        _searchStrat = searchMode.DFSMode;
                        break;
                    case SearchStrategy.BFS:
                        _searchStrat = searchMode.BFSMode;
                        break;
                    case SearchStrategy.ShortestDistance:
                        _searchStrat = searchMode.ShortestDistanceBasedMode;
                        break;
                }

                _searchStrat = searchMode.NewGuidedMode(_searchStrat);
            }

            private TestResult Explore(TestExecutionContext context)
            {
                Core.API.ConfigureSolver(SolverPool.mkSolver(), false);
                Core.API.SetConstraintIndependenceEnabled(true);
                
                var methodInfo = innerCommand.Test.Method.MethodInfo;
                try
                {
<<<<<<< HEAD
                    _options = new siliOptions
                        (
                            "",
                            explorationMode.NewTestCoverageMode(coverageZone.MethodZone, searchMode.GuidedMode),
=======
                    _options = new SiliOptions(
                            explorationMode.NewTestCoverageMode(coverageZone.MethodZone, _searchStrat),
>>>>>>> 902d63cf
                            _executionMode,
                            _recThresholdForTest,
                            _timeout
                        );
                    SILI explorer = new SILI(_options);
                    UnitTests unitTests = new UnitTests(Directory.GetCurrentDirectory());

                    explorer.InterpretIsolated(methodInfo, unitTests.GenerateTest, unitTests.GenerateError, _ => { }, e => throw e);

                    if (unitTests.UnitTestsCount == 0 && unitTests.ErrorsCount == 0 && explorer.Statistics.IncompleteStates.Count == 0)
                    {
                        throw new Exception("No states were obtained! Most probably this is bug.");
                    }
                    explorer.Statistics.PrintStatistics(TestContext.Out);
                    TestContext.Out.WriteLine("Test results written to {0}", unitTests.TestDirectory.FullName);
                    unitTests.WriteReport(explorer.Statistics.PrintStatistics);
                    if (unitTests.UnitTestsCount != 0 || unitTests.ErrorsCount != 0)
                    {
                        TestContext.Out.WriteLine("Starting coverage tool...");
                        // NOTE: to disable coverage check TestResultsChecker's expected coverage should be null
                        //       to enable coverage check use _expectedCoverage
                        var testChecker = new TestResultsChecker(unitTests.TestDirectory,
                            Directory.GetCurrentDirectory(), _expectedCoverage);
                        if (testChecker.Check(methodInfo))
                            context.CurrentResult.SetResult(ResultState.Success);
                        else
                            context.CurrentResult.SetResult(ResultState.Failure, testChecker.ResultMessage);
                    }
                    else
                    {
                        context.CurrentResult.SetResult(ResultState.Success);
                    }
                }
                catch (Exception e)
                {
                    context.CurrentResult.SetResult(ResultState.Error, e.Message, e.StackTrace);
                }

                return context.CurrentResult;
            }

            public override TestResult Execute(TestExecutionContext context)
            {
                return Explore(context);
            }
        }

        private static NUnitTestCaseBuilder _builder = new NUnitTestCaseBuilder();

        public TestMethod BuildFrom(IMethodInfo method, NUnit.Framework.Internal.Test suite)
        {
            var defaultParameters = method.GetParameters().Select(
                parameter => TypeUtils.defaultOf(parameter.ParameterType)).ToArray();
            var parameters = new TestCaseParameters(defaultParameters);
            if (method.ReturnType.Type != typeof(void))
                parameters.ExpectedResult = null;
            return _builder.BuildTestMethod(method, suite, parameters);
        }
    }
}<|MERGE_RESOLUTION|>--- conflicted
+++ resolved
@@ -132,15 +132,9 @@
                 var methodInfo = innerCommand.Test.Method.MethodInfo;
                 try
                 {
-<<<<<<< HEAD
-                    _options = new siliOptions
-                        (
+                    _options = new SiliOptions(
                             "",
-                            explorationMode.NewTestCoverageMode(coverageZone.MethodZone, searchMode.GuidedMode),
-=======
-                    _options = new SiliOptions(
                             explorationMode.NewTestCoverageMode(coverageZone.MethodZone, _searchStrat),
->>>>>>> 902d63cf
                             _executionMode,
                             _recThresholdForTest,
                             _timeout
