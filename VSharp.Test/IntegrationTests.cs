--- conflicted
+++ resolved
@@ -103,14 +103,11 @@
         private readonly bool _releaseBranches;
         private readonly bool _checkAttributes;
         private readonly bool _hasExternMocking;
-<<<<<<< HEAD
         private readonly string _pathToSerialize;
         private readonly bool _serialize;
-=======
         private readonly OsType _supportedOs;
         private readonly int _randomSeed;
         private readonly uint _stepsLimit;
->>>>>>> d5bf8be4
 
         public TestSvmAttribute(
             int expectedCoverage = -1,
@@ -123,14 +120,10 @@
             TestsCheckerMode testsCheckerMode = TestsCheckerMode.RenderAndRun,
             bool hasExternMocking = false,
             bool checkAttributes = true,
-<<<<<<< HEAD
-            string serialize = null)
-=======
-            bool hasExternMocking = false,
             OsType supportedOs = OsType.All,
             int randomSeed = 0,
-            uint stepsLimit = 0)
->>>>>>> d5bf8be4
+            uint stepsLimit = 0,
+            string serialize = null)
         {
             if (expectedCoverage < 0)
                 _expectedCoverage = null;
@@ -145,22 +138,20 @@
             _coverageZone = coverageZone;
             _testsCheckerMode = testsCheckerMode;
             _hasExternMocking = hasExternMocking;
-<<<<<<< HEAD
             _checkAttributes = checkAttributes;
-            if (serialize == null)
-            {
-                _serialize = false;
-            }
-            else
-            {
-                _pathToSerialize = serialize;
-                _serialize = true;
-            }
-=======
+            _hasExternMocking = hasExternMocking;
             _supportedOs = supportedOs;
             _randomSeed = randomSeed;
             _stepsLimit = stepsLimit;
->>>>>>> d5bf8be4
+            if (serialize == null)
+            {
+                _serialize = false;
+            }
+            else
+            {
+                _pathToSerialize = serialize;
+                _serialize = true;
+            }
         }
 
         public virtual TestCommand Wrap(TestCommand command)
@@ -176,15 +167,12 @@
                 _coverageZone,
                 _testsCheckerMode,
                 _checkAttributes,
+                _supportedOs,
+                _randomSeed,
+                _stepsLimit,
                 _hasExternMocking,
-<<<<<<< HEAD
                 _serialize,
                 _pathToSerialize
-=======
-                _supportedOs,
-                _randomSeed,
-                _stepsLimit
->>>>>>> d5bf8be4
             );
         }
 
@@ -203,14 +191,11 @@
             private readonly bool _renderTests;
             private readonly bool _checkAttributes;
             private readonly bool _hasExternMocking;
-<<<<<<< HEAD
-            private readonly string _pathToSerialize;
-            private readonly bool _serialize;
-=======
             private readonly OsType _supportedOs;
             private readonly int _randomSeed;
             private readonly uint _stepsLimit;
->>>>>>> d5bf8be4
+            private readonly string _pathToSerialize;
+            private readonly bool _serialize;
 
             public TestSvmCommand(
                 TestCommand innerCommand,
@@ -223,15 +208,12 @@
                 CoverageZone coverageZone,
                 TestsCheckerMode testsCheckerMode,
                 bool checkAttributes,
+                OsType supportedOs,
+                int randomSeed,
+                uint stepsLimit,
                 bool hasExternMocking,
-<<<<<<< HEAD
                 bool serialize,
                 string pathToSerialize) : base(innerCommand)
-=======
-                OsType supportedOs,
-                int randomSeed,
-                uint stepsLimit) : base(innerCommand)
->>>>>>> d5bf8be4
             {
                 _baseCoverageZone = coverageZone;
                 _baseSearchStrat = TestContext.Parameters[SearchStrategyParameterName] == null ?
@@ -275,20 +257,17 @@
                 _renderTests = testsCheckerMode == TestsCheckerMode.RenderAndRun;
                 _checkAttributes = checkAttributes;
                 _hasExternMocking = hasExternMocking;
-<<<<<<< HEAD
-                _serialize = serialize;
-                _pathToSerialize = pathToSerialize;
-=======
                 _supportedOs = supportedOs;
                 _randomSeed = randomSeed;
                 _stepsLimit = stepsLimit;
+                _serialize = serialize;
+                _pathToSerialize = pathToSerialize;
             }
 
             private TestResult IgnoreTest(TestExecutionContext context)
             {
                 context.CurrentResult.SetResult(ResultState.Skipped);
                 return context.CurrentResult;
->>>>>>> d5bf8be4
             }
 
             private TestResult Explore(TestExecutionContext context)
@@ -347,18 +326,14 @@
                         maxBufferSize: 128,
                         checkAttributes: _checkAttributes,
                         stopOnCoverageAchieved: _expectedCoverage ?? -1,
-<<<<<<< HEAD
+                        randomSeed: _randomSeed,
+                        stepsLimit: _stepsLimit,
                         oracle:null,
                         coverageToSwitchToAI:0,
                         stepsToPlay:0,
                         serialize:_serialize,
                         pathToSerialize:_pathToSerialize
                             );
-=======
-                        randomSeed: _randomSeed,
-                        stepsLimit: _stepsLimit
-                    );
->>>>>>> d5bf8be4
                     using var explorer = new SILI(_options);
                     Application.reset();
                     explorer.Reset(FSharpList<Method>.Empty);
