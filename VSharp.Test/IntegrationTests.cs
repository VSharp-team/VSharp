--- conflicted
+++ resolved
@@ -262,25 +262,6 @@
                 {
                     UnitTests unitTests = new UnitTests(Directory.GetCurrentDirectory());
                     _options = new SiliOptions(
-<<<<<<< HEAD
-                        explorationMode.NewTestCoverageMode(_coverageZone, _searchStrat),
-                        _executionMode,
-                        unitTests.TestDirectory,
-                        _recThresholdForTest,
-                        _timeout,
-                        false,
-                        _releaseBranches,
-                        128,
-                        _checkAttributes,
-                        false,
-                        stopOnCoverageAchieved: _expectedCoverage ?? -1,
-                        null,
-                        0,
-                        0,
-                        _serialize,
-                        _pathToSerialize
-                            );
-=======
                         explorationMode: explorationMode.NewTestCoverageMode(_coverageZone, _searchStrat),
                         executionMode: _executionMode,
                         outputDirectory: unitTests.TestDirectory,
@@ -290,9 +271,13 @@
                         releaseBranches: _releaseBranches,
                         maxBufferSize: 128,
                         checkAttributes: _checkAttributes,
-                        stopOnCoverageAchieved: _expectedCoverage ?? -1
-                    );
->>>>>>> a1d8b0ab
+                        stopOnCoverageAchieved: _expectedCoverage ?? -1,
+                        oracle:null,
+                        coverageToSwitchToAI:0,
+                        stepsToPlay:0,
+                        serialize:_serialize,
+                        pathToSerialize:_pathToSerialize
+                            );
                     using var explorer = new SILI(_options);
 
                     explorer.Interpret(
