--- conflicted
+++ resolved
@@ -239,7 +239,6 @@
                 {
                     UnitTests unitTests = new UnitTests(Directory.GetCurrentDirectory());
                     _options = new SiliOptions(
-<<<<<<< HEAD
                         explorationMode.NewTestCoverageMode(_coverageZone, _searchStrat),
                         _executionMode,
                         unitTests.TestDirectory,
@@ -250,22 +249,10 @@
                         128,
                         _checkAttributes,
                         false,
+                        stopOnCoverageAchieved: _expectedCoverage ?? -1,
                         null,
                         0
-=======
-                        explorationMode: explorationMode.NewTestCoverageMode(_coverageZone, _searchStrat),
-                        executionMode: _executionMode,
-                        outputDirectory: unitTests.TestDirectory,
-                        recThreshold: _recThresholdForTest,
-                        timeout: _timeout,
-                        visualize: false,
-                        releaseBranches: _releaseBranches,
-                        maxBufferSize: 128,
-                        checkAttributes: _checkAttributes,
-                        collectContinuousDump: false,
-                        stopOnCoverageAchieved: _expectedCoverage ?? -1
->>>>>>> 2a3e2d9e
-                    );
+                            );
                     using var explorer = new SILI(_options);
                     AssemblyManager.Load(methodInfo.Module.Assembly);
 
