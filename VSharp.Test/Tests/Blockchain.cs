using System.Collections.Generic;
using System.Linq;
using VSharp.Test;

namespace IntegrationTests
{
    public class Transaction
    {
        public int Amount { get; set; }
    }

    public class Block
    {
        public long Index { get; set; }
        public long TimeStamp { get; set; }
        public long Hash { get; set; }
        public long PrevHash { get; set; }
        public long Nounce { get; set; }
        public List<Transaction> TransactionList { get; set; }
    }

    public class BlockMiner
    {
        public List<Block> Blockchain { get; }
        private readonly List<Transaction> _transactionPool;
        private static int MINING_REWARD = 2;

        public BlockMiner()
        {
            Blockchain = new List<Block>();
            _transactionPool = new List<Transaction>();
        }

        public void Mine(long startTime, uint blocksNumber)
        {
            var time = 0;
            while (time < blocksNumber)
            {
                GenerateBlock(startTime + time);
                time++;
            }
        }

        private void GenerateBlock(long time)
        {
            var lastBlock = Blockchain.LastOrDefault();
            var transactionList = _transactionPool;
            transactionList.Add(new Transaction()
            {
                Amount = MINING_REWARD
            });
            var block = new Block()
            {
                TimeStamp = time,
                Nounce = 0,
                TransactionList = transactionList,
                Index = lastBlock?.Index + 1 ?? 0,
                PrevHash = lastBlock?.Hash ?? 0
            };
            MineBlock(block);
            Blockchain.Add(block);
        }

        private void MineBlock(Block block)
        {
            var merkleRootHash = block.TransactionList.Aggregate(0, (x, y) => x + y.Amount, res => res);
            long nounce = -1;
            var hash = 0;
            do
            {
                nounce++;
                var rowData = block.Index + block.PrevHash + block.TimeStamp + nounce + merkleRootHash;
                hash = rowData.GetHashCode();
            } while (hash >= 10000000);

            block.Hash = hash;
            block.Nounce = nounce;
        }
    }

    [TestSvmFixture]
    public class Blockchain
    {
        [TestSvm(100, strat: SearchStrategy.BFS)]
        public static long test(long time)
        {
            var miner = new BlockMiner();
            miner.Mine(time, 1);
            return miner.Blockchain.OrderBy(block => block.Hash).First().Hash;
        }

        [TestSvm(100, strat: SearchStrategy.BFS)]
        public static int test2(long time)
        {
            var a = new BlockMiner();
            a.Mine(time, 1);
            // a.Blockchain.First();
            return 0;
        }

<<<<<<< HEAD
        [TestSvm(100,strat:SearchStrategy.ShortestDistance)]
=======
        [TestSvm(100, strat: SearchStrategy.BFS)]
>>>>>>> d5bf8be4
        public static int test6(long time, bool f)
        {
            var a = new BlockMiner();
            if (f)
                a.Mine(time, 1);
            else
            {
                a.Mine(time * 5, 1);
            }
            // a.Blockchain.First();
            return 0;
        }

        [TestSvm(100, strat: SearchStrategy.BFS)]
        public static int test3(long time)
        {
            var a = new BlockMiner();
            a.Mine(time, 1);
            a.Blockchain.First();
            return 0;
        }

        [TestSvm(100, strat: SearchStrategy.BFS)]
        public static long test4(long time)
        {
            var a = new BlockMiner();
            a.Mine(time, 1);
            return a.Blockchain.First().Hash;
        }
    }
}<|MERGE_RESOLUTION|>--- conflicted
+++ resolved
@@ -98,11 +98,7 @@
             return 0;
         }
 
-<<<<<<< HEAD
-        [TestSvm(100,strat:SearchStrategy.ShortestDistance)]
-=======
         [TestSvm(100, strat: SearchStrategy.BFS)]
->>>>>>> d5bf8be4
         public static int test6(long time, bool f)
         {
             var a = new BlockMiner();
