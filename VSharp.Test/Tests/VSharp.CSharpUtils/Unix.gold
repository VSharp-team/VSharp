METHOD: System.Int32 VSharp.CSharpUtils.TryCatch.SafeFunc(System.Int32)
RESULT: 1
HEAP:
1 ==> STRUCT VSharp.CSharpUtils.TryCatch[
	]
VSharp.CSharpUtils.TryCatch ==> STRUCT VSharp.CSharpUtils.TryCatch[
	]
METHOD: System.Boolean VSharp.CSharpUtils.TryCatch.MakeOdd(System.Int32)
RESULT: !(0 == n % 2) & !(n <= 0) & 1 == n % 2 | !(n <= 0) & (1 + n) % 2 == 1 & 0 == n % 2 | (-n + 1) % 2 == 1 & n <= 0 | 0 == n
HEAP:
1 ==> STRUCT VSharp.CSharpUtils.TryCatch[
	]
2 ==> STRUCT System.ArgumentException[
	| System.ArgumentException.m_paramName ~> null
	| System.Exception._HResult ~> -2147024809
	| System.Exception._className ~> null
	| System.Exception._data ~> null
	| System.Exception._dynamicMethods ~> null
	| System.Exception._helpURL ~> null
	| System.Exception._innerException ~> null
	| System.Exception._message ~> null
	| System.Exception._remoteStackIndex ~> 0
	| System.Exception._remoteStackTraceString ~> null
	| System.Exception._safeSerializationManager ~> null
	| System.Exception._source ~> null
	| System.Exception._stackTrace ~> null
	| System.Exception._stackTraceString ~> null
	| System.Exception.captured_traces ~> null
	| System.Exception.native_trace_ips ~> null]
3 ==> STRUCT System.Object[
	]
4 ==> STRUCT System.InvalidOperationException[
	| System.Exception._HResult ~> -2146233079
	| System.Exception._className ~> null
	| System.Exception._data ~> null
	| System.Exception._dynamicMethods ~> null
	| System.Exception._helpURL ~> null
	| System.Exception._innerException ~> null
	| System.Exception._message ~> null
	| System.Exception._remoteStackIndex ~> 0
	| System.Exception._remoteStackTraceString ~> null
	| System.Exception._safeSerializationManager ~> null
	| System.Exception._source ~> null
	| System.Exception._stackTrace ~> null
	| System.Exception._stackTraceString ~> null
	| System.Exception.captured_traces ~> null
	| System.Exception.native_trace_ips ~> null]
5 ==> STRUCT System.Exception[
	| System.Exception._HResult ~> -2146233088
	| System.Exception._className ~> null
	| System.Exception._data ~> null
	| System.Exception._dynamicMethods ~> null
	| System.Exception._helpURL ~> null
	| System.Exception._innerException ~> null
	| System.Exception._message ~> Not odd!
	| System.Exception._remoteStackIndex ~> 0
	| System.Exception._remoteStackTraceString ~> null
	| System.Exception._safeSerializationManager ~> (HeapRef 7)
	| System.Exception._source ~> null
	| System.Exception._stackTrace ~> null
	| System.Exception._stackTraceString ~> null
	| System.Exception.captured_traces ~> null
	| System.Exception.native_trace_ips ~> null]
6 ==> STRUCT System.Runtime.Serialization.SafeSerializationManager[
	| System.Runtime.Serialization.SafeSerializationManager.m_realObject ~> null
	| System.Runtime.Serialization.SafeSerializationManager.m_realType ~> null
	| System.Runtime.Serialization.SafeSerializationManager.m_savedSerializationInfo ~> null
	| System.Runtime.Serialization.SafeSerializationManager.m_serializedStates ~> null]
7 ==> STRUCT System.Runtime.Serialization.SafeSerializationManager[
	| System.Runtime.Serialization.SafeSerializationManager.m_realObject ~> null
	| System.Runtime.Serialization.SafeSerializationManager.m_realType ~> null
	| System.Runtime.Serialization.SafeSerializationManager.m_savedSerializationInfo ~> null
	| System.Runtime.Serialization.SafeSerializationManager.m_serializedStates ~> null]
System.ArgumentException ==> STRUCT System.ArgumentException[
	]
System.Exception ==> STRUCT System.Exception[
	| System.Exception._COMPlusExceptionCode ~> -532462766
	| System.Exception.s_EDILock ~> (HeapRef 3)]
System.InvalidOperationException ==> STRUCT System.InvalidOperationException[
	]
System.Object ==> STRUCT System.Object[
	]
System.Runtime.Serialization.SafeSerializationManager ==> STRUCT System.Runtime.Serialization.SafeSerializationManager[
	| System.Runtime.Serialization.SafeSerializationManager.RealTypeSerializationName ~> CLR_SafeSerializationManager_RealType]
VSharp.CSharpUtils.TryCatch ==> STRUCT VSharp.CSharpUtils.TryCatch[
	]
METHOD: System.Int32 VSharp.CSharpUtils.Tests.Arithmetics.ArithmeticsMethod1(System.Int32, System.Int32)
RESULT: UNION[
	| !(0 == m) ~> 7 + n
	| 0 == m ~> <ERROR: (HeapRef 1)>]
HEAP:
1 ==> STRUCT System.DivideByZeroException[
	| System.Exception._HResult ~> -2147352558
	| System.Exception._className ~> null
	| System.Exception._data ~> null
	| System.Exception._dynamicMethods ~> null
	| System.Exception._helpURL ~> null
	| System.Exception._innerException ~> null
	| System.Exception._message ~> null
	| System.Exception._remoteStackIndex ~> 0
	| System.Exception._remoteStackTraceString ~> null
	| System.Exception._safeSerializationManager ~> null
	| System.Exception._source ~> null
	| System.Exception._stackTrace ~> null
	| System.Exception._stackTraceString ~> null
	| System.Exception.captured_traces ~> null
	| System.Exception.native_trace_ips ~> null]
2 ==> STRUCT System.Object[
	]
3 ==> STRUCT System.DivideByZeroException[
	| System.Exception._HResult ~> -2147352558
	| System.Exception._className ~> null
	| System.Exception._data ~> null
	| System.Exception._dynamicMethods ~> null
	| System.Exception._helpURL ~> null
	| System.Exception._innerException ~> null
	| System.Exception._message ~> null
	| System.Exception._remoteStackIndex ~> 0
	| System.Exception._remoteStackTraceString ~> null
	| System.Exception._safeSerializationManager ~> null
	| System.Exception._source ~> null
	| System.Exception._stackTrace ~> null
	| System.Exception._stackTraceString ~> null
	| System.Exception.captured_traces ~> null
	| System.Exception.native_trace_ips ~> null]
System.DivideByZeroException ==> STRUCT System.DivideByZeroException[
	]
System.Exception ==> STRUCT System.Exception[
	| System.Exception._COMPlusExceptionCode ~> -532462766
	| System.Exception.s_EDILock ~> (HeapRef 2)]
System.Object ==> STRUCT System.Object[
	]
VSharp.CSharpUtils.Tests.Arithmetics ==> STRUCT VSharp.CSharpUtils.Tests.Arithmetics[
	]
METHOD: System.Int32 VSharp.CSharpUtils.Tests.Arithmetics.ArithmeticsMethod2(System.Int32, System.Int32)
RESULT: 0
HEAP:
VSharp.CSharpUtils.Tests.Arithmetics ==> STRUCT VSharp.CSharpUtils.Tests.Arithmetics[
	]
METHOD: System.Int32 VSharp.CSharpUtils.Tests.Arithmetics.ArithmeticsMethod3(System.Int32, System.Int32, System.Int32)
RESULT: -11 + c
HEAP:
VSharp.CSharpUtils.Tests.Arithmetics ==> STRUCT VSharp.CSharpUtils.Tests.Arithmetics[
	]
METHOD: System.Int32 VSharp.CSharpUtils.Tests.Arithmetics.ArithmeticsMethod4(System.Int32, System.Int32)
RESULT: UNION[
	| !(0 == m * m * m) ~> -126826 + n + n + n + n + n + n
	| 0 == m * m * m ~> <ERROR: (HeapRef 1)>]
HEAP:
1 ==> STRUCT System.DivideByZeroException[
	| System.Exception._HResult ~> -2147352558
	| System.Exception._className ~> null
	| System.Exception._data ~> null
	| System.Exception._dynamicMethods ~> null
	| System.Exception._helpURL ~> null
	| System.Exception._innerException ~> null
	| System.Exception._message ~> null
	| System.Exception._remoteStackIndex ~> 0
	| System.Exception._remoteStackTraceString ~> null
	| System.Exception._safeSerializationManager ~> null
	| System.Exception._source ~> null
	| System.Exception._stackTrace ~> null
	| System.Exception._stackTraceString ~> null
	| System.Exception.captured_traces ~> null
	| System.Exception.native_trace_ips ~> null]
2 ==> STRUCT System.Object[
	]
System.DivideByZeroException ==> STRUCT System.DivideByZeroException[
	]
System.Exception ==> STRUCT System.Exception[
	| System.Exception._COMPlusExceptionCode ~> -532462766
	| System.Exception.s_EDILock ~> (HeapRef 2)]
System.Object ==> STRUCT System.Object[
	]
VSharp.CSharpUtils.Tests.Arithmetics ==> STRUCT VSharp.CSharpUtils.Tests.Arithmetics[
	]
METHOD: System.Boolean VSharp.CSharpUtils.Tests.Arithmetics.IncrementsWorkCorrect(System.Int32)
RESULT: True
HEAP:
VSharp.CSharpUtils.Tests.Arithmetics ==> STRUCT VSharp.CSharpUtils.Tests.Arithmetics[
	]
METHOD: System.Boolean VSharp.CSharpUtils.Tests.Arithmetics.Decreasing(System.Int32)
RESULT: True
HEAP:
VSharp.CSharpUtils.Tests.Arithmetics ==> STRUCT VSharp.CSharpUtils.Tests.Arithmetics[
	]
METHOD: System.Int32 VSharp.CSharpUtils.Tests.Arithmetics.CheckedUnchecked(System.Int32, System.Int32, System.Int32, System.Int32, System.Int32, System.Int32, System.Int32, System.Int32, System.Int32, System.Int32)
RESULT: checked(x0 + unchecked(checked(x2 + x3 + x4) + x1) + unchecked(-(x6 * x7) + x5))
HEAP:
VSharp.CSharpUtils.Tests.Arithmetics ==> STRUCT VSharp.CSharpUtils.Tests.Arithmetics[
	]
METHOD: System.Int32 VSharp.CSharpUtils.Tests.Arithmetics.CheckOverflow1(System.Int32)
RESULT: <ERROR: (HeapRef 1)>
HEAP:
1 ==> STRUCT System.OverflowException[
	| System.Exception._HResult ~> -2146233066
	| System.Exception._className ~> null
	| System.Exception._data ~> null
	| System.Exception._dynamicMethods ~> null
	| System.Exception._helpURL ~> null
	| System.Exception._innerException ~> null
	| System.Exception._message ~> null
	| System.Exception._remoteStackIndex ~> 0
	| System.Exception._remoteStackTraceString ~> null
	| System.Exception._safeSerializationManager ~> null
	| System.Exception._source ~> null
	| System.Exception._stackTrace ~> null
	| System.Exception._stackTraceString ~> null
	| System.Exception.captured_traces ~> null
	| System.Exception.native_trace_ips ~> null]
2 ==> STRUCT System.Object[
	]
System.Exception ==> STRUCT System.Exception[
	| System.Exception._COMPlusExceptionCode ~> -532462766
	| System.Exception.s_EDILock ~> (HeapRef 2)]
System.Object ==> STRUCT System.Object[
	]
System.OverflowException ==> STRUCT System.OverflowException[
	]
VSharp.CSharpUtils.Tests.Arithmetics ==> STRUCT VSharp.CSharpUtils.Tests.Arithmetics[
	]
METHOD: System.Int32 VSharp.CSharpUtils.Tests.Arithmetics.CheckOverflow2(System.Int32)
RESULT: <ERROR: (HeapRef 1)>
HEAP:
1 ==> STRUCT System.OverflowException[
	| System.Exception._HResult ~> -2146233066
	| System.Exception._className ~> null
	| System.Exception._data ~> null
	| System.Exception._dynamicMethods ~> null
	| System.Exception._helpURL ~> null
	| System.Exception._innerException ~> null
	| System.Exception._message ~> null
	| System.Exception._remoteStackIndex ~> 0
	| System.Exception._remoteStackTraceString ~> null
	| System.Exception._safeSerializationManager ~> null
	| System.Exception._source ~> null
	| System.Exception._stackTrace ~> null
	| System.Exception._stackTraceString ~> null
	| System.Exception.captured_traces ~> null
	| System.Exception.native_trace_ips ~> null]
2 ==> STRUCT System.Object[
	]
System.Exception ==> STRUCT System.Exception[
	| System.Exception._COMPlusExceptionCode ~> -532462766
	| System.Exception.s_EDILock ~> (HeapRef 2)]
System.Object ==> STRUCT System.Object[
	]
System.OverflowException ==> STRUCT System.OverflowException[
	]
VSharp.CSharpUtils.Tests.Arithmetics ==> STRUCT VSharp.CSharpUtils.Tests.Arithmetics[
	]
METHOD: System.Double VSharp.CSharpUtils.Tests.Arithmetics.CheckOverflow3(System.Double)
RESULT: Infinity + x1
HEAP:
VSharp.CSharpUtils.Tests.Arithmetics ==> STRUCT VSharp.CSharpUtils.Tests.Arithmetics[
	]
METHOD: System.Int32 VSharp.CSharpUtils.Tests.Arithmetics.CheckDivideByZeroException0(System.Int32)
RESULT: <ERROR: (HeapRef 1)>
HEAP:
1 ==> STRUCT System.DivideByZeroException[
	| System.Exception._HResult ~> -2147352558
	| System.Exception._className ~> null
	| System.Exception._data ~> null
	| System.Exception._dynamicMethods ~> null
	| System.Exception._helpURL ~> null
	| System.Exception._innerException ~> null
	| System.Exception._message ~> null
	| System.Exception._remoteStackIndex ~> 0
	| System.Exception._remoteStackTraceString ~> null
	| System.Exception._safeSerializationManager ~> null
	| System.Exception._source ~> null
	| System.Exception._stackTrace ~> null
	| System.Exception._stackTraceString ~> null
	| System.Exception.captured_traces ~> null
	| System.Exception.native_trace_ips ~> null]
2 ==> STRUCT System.Object[
	]
System.Byte ==> STRUCT byte[
	| System.Byte.MaxValue ~> 255
	| System.Byte.MinValue ~> 0]
System.DivideByZeroException ==> STRUCT System.DivideByZeroException[
	]
System.Exception ==> STRUCT System.Exception[
	| System.Exception._COMPlusExceptionCode ~> -532462766
	| System.Exception.s_EDILock ~> (HeapRef 2)]
System.Object ==> STRUCT System.Object[
	]
VSharp.CSharpUtils.Tests.Arithmetics ==> STRUCT VSharp.CSharpUtils.Tests.Arithmetics[
	]
METHOD: System.Int32 VSharp.CSharpUtils.Tests.Arithmetics.CheckOrder(System.Int32)
RESULT: checked(2000000000 + x1 + 2000000000)
HEAP:
VSharp.CSharpUtils.Tests.Arithmetics ==> STRUCT VSharp.CSharpUtils.Tests.Arithmetics[
	]
METHOD: System.Double VSharp.CSharpUtils.Tests.Arithmetics.LogMethod1(System.Double)
RESULT: log(x)
HEAP:
1 ==> [| 0: 1; 10: 10000000000; 11: 100000000000; 12: 1000000000000; 13: 10000000000000; 14: 100000000000000; 15: 1E+15; 1: 10; 2: 100; 3: 1000; 4: 10000; 5: 100000; 6: 1000000; 7: 10000000; 8: 100000000; 9: 1000000000 ... 16 ... |]
System.Math ==> STRUCT System.Math[
	| System.Math.E ~> 2.71828182845905
	| System.Math.PI ~> 3.14159265358979
	| System.Math.doubleRoundLimit ~> 1E+16
	| System.Math.maxRoundingDigits ~> 15
	| System.Math.roundPower10Double ~> (HeapRef 1)]
VSharp.CSharpUtils.Tests.Arithmetics ==> STRUCT VSharp.CSharpUtils.Tests.Arithmetics[
	]
METHOD: System.Double VSharp.CSharpUtils.Tests.Arithmetics.LogMethod2(System.Double, System.Double)
RESULT: log(x + y)
HEAP:
1 ==> [| 0: 1; 10: 10000000000; 11: 100000000000; 12: 1000000000000; 13: 10000000000000; 14: 100000000000000; 15: 1E+15; 1: 10; 2: 100; 3: 1000; 4: 10000; 5: 100000; 6: 1000000; 7: 10000000; 8: 100000000; 9: 1000000000 ... 16 ... |]
System.Math ==> STRUCT System.Math[
	| System.Math.E ~> 2.71828182845905
	| System.Math.PI ~> 3.14159265358979
	| System.Math.doubleRoundLimit ~> 1E+16
	| System.Math.maxRoundingDigits ~> 15
	| System.Math.roundPower10Double ~> (HeapRef 1)]
VSharp.CSharpUtils.Tests.Arithmetics ==> STRUCT VSharp.CSharpUtils.Tests.Arithmetics[
	]
METHOD: System.Double VSharp.CSharpUtils.Tests.Arithmetics.LogMethod3()
RESULT: 0
HEAP:
1 ==> [| 0: 1; 10: 10000000000; 11: 100000000000; 12: 1000000000000; 13: 10000000000000; 14: 100000000000000; 15: 1E+15; 1: 10; 2: 100; 3: 1000; 4: 10000; 5: 100000; 6: 1000000; 7: 10000000; 8: 100000000; 9: 1000000000 ... 16 ... |]
System.Math ==> STRUCT System.Math[
	| System.Math.E ~> 2.71828182845905
	| System.Math.PI ~> 3.14159265358979
	| System.Math.doubleRoundLimit ~> 1E+16
	| System.Math.maxRoundingDigits ~> 15
	| System.Math.roundPower10Double ~> (HeapRef 1)]
VSharp.CSharpUtils.Tests.Arithmetics ==> STRUCT VSharp.CSharpUtils.Tests.Arithmetics[
	]
METHOD: System.Double VSharp.CSharpUtils.Tests.Arithmetics.LogMethod4(System.Double)
RESULT: log(1 + log(x))
HEAP:
1 ==> [| 0: 1; 10: 10000000000; 11: 100000000000; 12: 1000000000000; 13: 10000000000000; 14: 100000000000000; 15: 1E+15; 1: 10; 2: 100; 3: 1000; 4: 10000; 5: 100000; 6: 1000000; 7: 10000000; 8: 100000000; 9: 1000000000 ... 16 ... |]
System.Math ==> STRUCT System.Math[
	| System.Math.E ~> 2.71828182845905
	| System.Math.PI ~> 3.14159265358979
	| System.Math.doubleRoundLimit ~> 1E+16
	| System.Math.maxRoundingDigits ~> 15
	| System.Math.roundPower10Double ~> (HeapRef 1)]
VSharp.CSharpUtils.Tests.Arithmetics ==> STRUCT VSharp.CSharpUtils.Tests.Arithmetics[
	]
METHOD: System.Double VSharp.CSharpUtils.Tests.Arithmetics.LogMethod5()
RESULT: -Infinity
HEAP:
1 ==> [| 0: 1; 10: 10000000000; 11: 100000000000; 12: 1000000000000; 13: 10000000000000; 14: 100000000000000; 15: 1E+15; 1: 10; 2: 100; 3: 1000; 4: 10000; 5: 100000; 6: 1000000; 7: 10000000; 8: 100000000; 9: 1000000000 ... 16 ... |]
System.Math ==> STRUCT System.Math[
	| System.Math.E ~> 2.71828182845905
	| System.Math.PI ~> 3.14159265358979
	| System.Math.doubleRoundLimit ~> 1E+16
	| System.Math.maxRoundingDigits ~> 15
	| System.Math.roundPower10Double ~> (HeapRef 1)]
VSharp.CSharpUtils.Tests.Arithmetics ==> STRUCT VSharp.CSharpUtils.Tests.Arithmetics[
	]
METHOD: System.Double VSharp.CSharpUtils.Tests.Arithmetics.LogMethod6()
RESULT: NaN
HEAP:
1 ==> [| 0: 1; 10: 10000000000; 11: 100000000000; 12: 1000000000000; 13: 10000000000000; 14: 100000000000000; 15: 1E+15; 1: 10; 2: 100; 3: 1000; 4: 10000; 5: 100000; 6: 1000000; 7: 10000000; 8: 100000000; 9: 1000000000 ... 16 ... |]
System.Math ==> STRUCT System.Math[
	| System.Math.E ~> 2.71828182845905
	| System.Math.PI ~> 3.14159265358979
	| System.Math.doubleRoundLimit ~> 1E+16
	| System.Math.maxRoundingDigits ~> 15
	| System.Math.roundPower10Double ~> (HeapRef 1)]
VSharp.CSharpUtils.Tests.Arithmetics ==> STRUCT VSharp.CSharpUtils.Tests.Arithmetics[
	]
METHOD: System.Double VSharp.CSharpUtils.Tests.Arithmetics.LogMethod7(System.Double)
RESULT: UNION[
	| !(x < 0) ~> log(x)
	| x < 0 ~> log(-x)]
HEAP:
1 ==> [| 0: 1; 10: 10000000000; 11: 100000000000; 12: 1000000000000; 13: 10000000000000; 14: 100000000000000; 15: 1E+15; 1: 10; 2: 100; 3: 1000; 4: 10000; 5: 100000; 6: 1000000; 7: 10000000; 8: 100000000; 9: 1000000000 ... 16 ... |]
System.Math ==> STRUCT System.Math[
	| System.Math.E ~> 2.71828182845905
	| System.Math.PI ~> 3.14159265358979
	| System.Math.doubleRoundLimit ~> 1E+16
	| System.Math.maxRoundingDigits ~> 15
	| System.Math.roundPower10Double ~> (HeapRef 1)]
VSharp.CSharpUtils.Tests.Arithmetics ==> STRUCT VSharp.CSharpUtils.Tests.Arithmetics[
	]
METHOD: System.Double VSharp.CSharpUtils.Tests.Arithmetics.SqrtMethod1(System.Double)
RESULT: sqrt(x)
HEAP:
1 ==> [| 0: 1; 10: 10000000000; 11: 100000000000; 12: 1000000000000; 13: 10000000000000; 14: 100000000000000; 15: 1E+15; 1: 10; 2: 100; 3: 1000; 4: 10000; 5: 100000; 6: 1000000; 7: 10000000; 8: 100000000; 9: 1000000000 ... 16 ... |]
System.Math ==> STRUCT System.Math[
	| System.Math.E ~> 2.71828182845905
	| System.Math.PI ~> 3.14159265358979
	| System.Math.doubleRoundLimit ~> 1E+16
	| System.Math.maxRoundingDigits ~> 15
	| System.Math.roundPower10Double ~> (HeapRef 1)]
VSharp.CSharpUtils.Tests.Arithmetics ==> STRUCT VSharp.CSharpUtils.Tests.Arithmetics[
	]
METHOD: System.Double VSharp.CSharpUtils.Tests.Arithmetics.SqrtMethod2()
RESULT: 2
HEAP:
1 ==> [| 0: 1; 10: 10000000000; 11: 100000000000; 12: 1000000000000; 13: 10000000000000; 14: 100000000000000; 15: 1E+15; 1: 10; 2: 100; 3: 1000; 4: 10000; 5: 100000; 6: 1000000; 7: 10000000; 8: 100000000; 9: 1000000000 ... 16 ... |]
System.Math ==> STRUCT System.Math[
	| System.Math.E ~> 2.71828182845905
	| System.Math.PI ~> 3.14159265358979
	| System.Math.doubleRoundLimit ~> 1E+16
	| System.Math.maxRoundingDigits ~> 15
	| System.Math.roundPower10Double ~> (HeapRef 1)]
VSharp.CSharpUtils.Tests.Arithmetics ==> STRUCT VSharp.CSharpUtils.Tests.Arithmetics[
	]
METHOD: System.Double VSharp.CSharpUtils.Tests.Arithmetics.SqrtMethod3(System.Double)
RESULT: UNION[
	| !(x < 0) ~> sqrt(x)
	| x < 0 ~> sqrt(-x)]
HEAP:
1 ==> [| 0: 1; 10: 10000000000; 11: 100000000000; 12: 1000000000000; 13: 10000000000000; 14: 100000000000000; 15: 1E+15; 1: 10; 2: 100; 3: 1000; 4: 10000; 5: 100000; 6: 1000000; 7: 10000000; 8: 100000000; 9: 1000000000 ... 16 ... |]
System.Math ==> STRUCT System.Math[
	| System.Math.E ~> 2.71828182845905
	| System.Math.PI ~> 3.14159265358979
	| System.Math.doubleRoundLimit ~> 1E+16
	| System.Math.maxRoundingDigits ~> 15
	| System.Math.roundPower10Double ~> (HeapRef 1)]
VSharp.CSharpUtils.Tests.Arithmetics ==> STRUCT VSharp.CSharpUtils.Tests.Arithmetics[
	]
METHOD: System.Double VSharp.CSharpUtils.Tests.Arithmetics.SqrtMethod4()
RESULT: NaN
HEAP:
1 ==> [| 0: 1; 10: 10000000000; 11: 100000000000; 12: 1000000000000; 13: 10000000000000; 14: 100000000000000; 15: 1E+15; 1: 10; 2: 100; 3: 1000; 4: 10000; 5: 100000; 6: 1000000; 7: 10000000; 8: 100000000; 9: 1000000000 ... 16 ... |]
System.Math ==> STRUCT System.Math[
	| System.Math.E ~> 2.71828182845905
	| System.Math.PI ~> 3.14159265358979
	| System.Math.doubleRoundLimit ~> 1E+16
	| System.Math.maxRoundingDigits ~> 15
	| System.Math.roundPower10Double ~> (HeapRef 1)]
VSharp.CSharpUtils.Tests.Arithmetics ==> STRUCT VSharp.CSharpUtils.Tests.Arithmetics[
	]
METHOD: System.Double VSharp.CSharpUtils.Tests.Arithmetics.ExpMethod1()
RESULT: 1
HEAP:
1 ==> [| 0: 1; 10: 10000000000; 11: 100000000000; 12: 1000000000000; 13: 10000000000000; 14: 100000000000000; 15: 1E+15; 1: 10; 2: 100; 3: 1000; 4: 10000; 5: 100000; 6: 1000000; 7: 10000000; 8: 100000000; 9: 1000000000 ... 16 ... |]
System.Math ==> STRUCT System.Math[
	| System.Math.E ~> 2.71828182845905
	| System.Math.PI ~> 3.14159265358979
	| System.Math.doubleRoundLimit ~> 1E+16
	| System.Math.maxRoundingDigits ~> 15
	| System.Math.roundPower10Double ~> (HeapRef 1)]
VSharp.CSharpUtils.Tests.Arithmetics ==> STRUCT VSharp.CSharpUtils.Tests.Arithmetics[
	]
METHOD: System.Double VSharp.CSharpUtils.Tests.Arithmetics.ExpMethod2(System.Double)
RESULT: exp(x)
HEAP:
1 ==> [| 0: 1; 10: 10000000000; 11: 100000000000; 12: 1000000000000; 13: 10000000000000; 14: 100000000000000; 15: 1E+15; 1: 10; 2: 100; 3: 1000; 4: 10000; 5: 100000; 6: 1000000; 7: 10000000; 8: 100000000; 9: 1000000000 ... 16 ... |]
System.Math ==> STRUCT System.Math[
	| System.Math.E ~> 2.71828182845905
	| System.Math.PI ~> 3.14159265358979
	| System.Math.doubleRoundLimit ~> 1E+16
	| System.Math.maxRoundingDigits ~> 15
	| System.Math.roundPower10Double ~> (HeapRef 1)]
VSharp.CSharpUtils.Tests.Arithmetics ==> STRUCT VSharp.CSharpUtils.Tests.Arithmetics[
	]
METHOD: System.Double VSharp.CSharpUtils.Tests.Arithmetics.PowMethod1(System.Double)
RESULT: 1
HEAP:
1 ==> [| 0: 1; 10: 10000000000; 11: 100000000000; 12: 1000000000000; 13: 10000000000000; 14: 100000000000000; 15: 1E+15; 1: 10; 2: 100; 3: 1000; 4: 10000; 5: 100000; 6: 1000000; 7: 10000000; 8: 100000000; 9: 1000000000 ... 16 ... |]
System.Math ==> STRUCT System.Math[
	| System.Math.E ~> 2.71828182845905
	| System.Math.PI ~> 3.14159265358979
	| System.Math.doubleRoundLimit ~> 1E+16
	| System.Math.maxRoundingDigits ~> 15
	| System.Math.roundPower10Double ~> (HeapRef 1)]
VSharp.CSharpUtils.Tests.Arithmetics ==> STRUCT VSharp.CSharpUtils.Tests.Arithmetics[
	]
METHOD: System.Double VSharp.CSharpUtils.Tests.Arithmetics.PowMethod2(System.Double)
RESULT: 1
HEAP:
1 ==> [| 0: 1; 10: 10000000000; 11: 100000000000; 12: 1000000000000; 13: 10000000000000; 14: 100000000000000; 15: 1E+15; 1: 10; 2: 100; 3: 1000; 4: 10000; 5: 100000; 6: 1000000; 7: 10000000; 8: 100000000; 9: 1000000000 ... 16 ... |]
System.Math ==> STRUCT System.Math[
	| System.Math.E ~> 2.71828182845905
	| System.Math.PI ~> 3.14159265358979
	| System.Math.doubleRoundLimit ~> 1E+16
	| System.Math.maxRoundingDigits ~> 15
	| System.Math.roundPower10Double ~> (HeapRef 1)]
VSharp.CSharpUtils.Tests.Arithmetics ==> STRUCT VSharp.CSharpUtils.Tests.Arithmetics[
	]
METHOD: System.Double VSharp.CSharpUtils.Tests.Arithmetics.PowMethod3()
RESULT: 25
HEAP:
1 ==> [| 0: 1; 10: 10000000000; 11: 100000000000; 12: 1000000000000; 13: 10000000000000; 14: 100000000000000; 15: 1E+15; 1: 10; 2: 100; 3: 1000; 4: 10000; 5: 100000; 6: 1000000; 7: 10000000; 8: 100000000; 9: 1000000000 ... 16 ... |]
System.Math ==> STRUCT System.Math[
	| System.Math.E ~> 2.71828182845905
	| System.Math.PI ~> 3.14159265358979
	| System.Math.doubleRoundLimit ~> 1E+16
	| System.Math.maxRoundingDigits ~> 15
	| System.Math.roundPower10Double ~> (HeapRef 1)]
VSharp.CSharpUtils.Tests.Arithmetics ==> STRUCT VSharp.CSharpUtils.Tests.Arithmetics[
	]
METHOD: System.Double VSharp.CSharpUtils.Tests.Arithmetics.PowMethod4(System.Double, System.Double)
RESULT: pow(x, y)
HEAP:
1 ==> [| 0: 1; 10: 10000000000; 11: 100000000000; 12: 1000000000000; 13: 10000000000000; 14: 100000000000000; 15: 1E+15; 1: 10; 2: 100; 3: 1000; 4: 10000; 5: 100000; 6: 1000000; 7: 10000000; 8: 100000000; 9: 1000000000 ... 16 ... |]
System.Math ==> STRUCT System.Math[
	| System.Math.E ~> 2.71828182845905
	| System.Math.PI ~> 3.14159265358979
	| System.Math.doubleRoundLimit ~> 1E+16
	| System.Math.maxRoundingDigits ~> 15
	| System.Math.roundPower10Double ~> (HeapRef 1)]
VSharp.CSharpUtils.Tests.Arithmetics ==> STRUCT VSharp.CSharpUtils.Tests.Arithmetics[
	]
METHOD: System.Double VSharp.CSharpUtils.Tests.Arithmetics.PowMethod5(System.Double)
RESULT: UNION[
	| !(x < 0) ~> pow(x, 2)
	| x < 0 ~> pow(-x, 2)]
HEAP:
1 ==> [| 0: 1; 10: 10000000000; 11: 100000000000; 12: 1000000000000; 13: 10000000000000; 14: 100000000000000; 15: 1E+15; 1: 10; 2: 100; 3: 1000; 4: 10000; 5: 100000; 6: 1000000; 7: 10000000; 8: 100000000; 9: 1000000000 ... 16 ... |]
System.Math ==> STRUCT System.Math[
	| System.Math.E ~> 2.71828182845905
	| System.Math.PI ~> 3.14159265358979
	| System.Math.doubleRoundLimit ~> 1E+16
	| System.Math.maxRoundingDigits ~> 15
	| System.Math.roundPower10Double ~> (HeapRef 1)]
VSharp.CSharpUtils.Tests.Arithmetics ==> STRUCT VSharp.CSharpUtils.Tests.Arithmetics[
	]
METHOD: System.Double VSharp.CSharpUtils.Tests.Arithmetics.PowMethod6(System.Double)
RESULT: UNION[
	| !(x < 0) ~> pow(x, x)
	| !(x < 8) & x < 0 ~> pow(-x, -x)
	| x < 0 & x < 8 ~> pow(-x, x)]
HEAP:
1 ==> [| 0: 1; 10: 10000000000; 11: 100000000000; 12: 1000000000000; 13: 10000000000000; 14: 100000000000000; 15: 1E+15; 1: 10; 2: 100; 3: 1000; 4: 10000; 5: 100000; 6: 1000000; 7: 10000000; 8: 100000000; 9: 1000000000 ... 16 ... |]
System.Math ==> STRUCT System.Math[
	| System.Math.E ~> 2.71828182845905
	| System.Math.PI ~> 3.14159265358979
	| System.Math.doubleRoundLimit ~> 1E+16
	| System.Math.maxRoundingDigits ~> 15
	| System.Math.roundPower10Double ~> (HeapRef 1)]
VSharp.CSharpUtils.Tests.Arithmetics ==> STRUCT VSharp.CSharpUtils.Tests.Arithmetics[
	]
METHOD: System.Double VSharp.CSharpUtils.Tests.Arithmetics.PowMethod7(System.Double, System.Double)
RESULT: x + y
HEAP:
1 ==> [| 0: 1; 10: 10000000000; 11: 100000000000; 12: 1000000000000; 13: 10000000000000; 14: 100000000000000; 15: 1E+15; 1: 10; 2: 100; 3: 1000; 4: 10000; 5: 100000; 6: 1000000; 7: 10000000; 8: 100000000; 9: 1000000000 ... 16 ... |]
System.Math ==> STRUCT System.Math[
	| System.Math.E ~> 2.71828182845905
	| System.Math.PI ~> 3.14159265358979
	| System.Math.doubleRoundLimit ~> 1E+16
	| System.Math.maxRoundingDigits ~> 15
	| System.Math.roundPower10Double ~> (HeapRef 1)]
VSharp.CSharpUtils.Tests.Arithmetics ==> STRUCT VSharp.CSharpUtils.Tests.Arithmetics[
	]
METHOD: System.Double VSharp.CSharpUtils.Tests.Arithmetics.PowMethod8(System.Double)
RESULT: pow(2, x)
HEAP:
1 ==> [| 0: 1; 10: 10000000000; 11: 100000000000; 12: 1000000000000; 13: 10000000000000; 14: 100000000000000; 15: 1E+15; 1: 10; 2: 100; 3: 1000; 4: 10000; 5: 100000; 6: 1000000; 7: 10000000; 8: 100000000; 9: 1000000000 ... 16 ... |]
System.Math ==> STRUCT System.Math[
	| System.Math.E ~> 2.71828182845905
	| System.Math.PI ~> 3.14159265358979
	| System.Math.doubleRoundLimit ~> 1E+16
	| System.Math.maxRoundingDigits ~> 15
	| System.Math.roundPower10Double ~> (HeapRef 1)]
VSharp.CSharpUtils.Tests.Arithmetics ==> STRUCT VSharp.CSharpUtils.Tests.Arithmetics[
	]
METHOD: System.Double VSharp.CSharpUtils.Tests.Arithmetics.PowMethod9(System.Double)
RESULT: NaN
HEAP:
1 ==> [| 0: 1; 10: 10000000000; 11: 100000000000; 12: 1000000000000; 13: 10000000000000; 14: 100000000000000; 15: 1E+15; 1: 10; 2: 100; 3: 1000; 4: 10000; 5: 100000; 6: 1000000; 7: 10000000; 8: 100000000; 9: 1000000000 ... 16 ... |]
System.Math ==> STRUCT System.Math[
	| System.Math.E ~> 2.71828182845905
	| System.Math.PI ~> 3.14159265358979
	| System.Math.doubleRoundLimit ~> 1E+16
	| System.Math.maxRoundingDigits ~> 15
	| System.Math.roundPower10Double ~> (HeapRef 1)]
VSharp.CSharpUtils.Tests.Arithmetics ==> STRUCT VSharp.CSharpUtils.Tests.Arithmetics[
	]
METHOD: System.Double VSharp.CSharpUtils.Tests.Arithmetics.PowMethod10(System.Double, System.Double)
RESULT: NaN
HEAP:
1 ==> [| 0: 1; 10: 10000000000; 11: 100000000000; 12: 1000000000000; 13: 10000000000000; 14: 100000000000000; 15: 1E+15; 1: 10; 2: 100; 3: 1000; 4: 10000; 5: 100000; 6: 1000000; 7: 10000000; 8: 100000000; 9: 1000000000 ... 16 ... |]
System.Math ==> STRUCT System.Math[
	| System.Math.E ~> 2.71828182845905
	| System.Math.PI ~> 3.14159265358979
	| System.Math.doubleRoundLimit ~> 1E+16
	| System.Math.maxRoundingDigits ~> 15
	| System.Math.roundPower10Double ~> (HeapRef 1)]
VSharp.CSharpUtils.Tests.Arithmetics ==> STRUCT VSharp.CSharpUtils.Tests.Arithmetics[
	]
METHOD: System.Double VSharp.CSharpUtils.Tests.Arithmetics.PowMethod11(System.Double)
RESULT: UNION[
	| !(x < 0) ~> 0
	| 0 == x ~> 1
	| x < 0 ~> Infinity]
HEAP:
1 ==> [| 0: 1; 10: 10000000000; 11: 100000000000; 12: 1000000000000; 13: 10000000000000; 14: 100000000000000; 15: 1E+15; 1: 10; 2: 100; 3: 1000; 4: 10000; 5: 100000; 6: 1000000; 7: 10000000; 8: 100000000; 9: 1000000000 ... 16 ... |]
System.Math ==> STRUCT System.Math[
	| System.Math.E ~> 2.71828182845905
	| System.Math.PI ~> 3.14159265358979
	| System.Math.doubleRoundLimit ~> 1E+16
	| System.Math.maxRoundingDigits ~> 15
	| System.Math.roundPower10Double ~> (HeapRef 1)]
VSharp.CSharpUtils.Tests.Arithmetics ==> STRUCT VSharp.CSharpUtils.Tests.Arithmetics[
	]
METHOD: System.Double VSharp.CSharpUtils.Tests.Arithmetics.PowMethod12()
RESULT: 1
HEAP:
1 ==> [| 0: 1; 10: 10000000000; 11: 100000000000; 12: 1000000000000; 13: 10000000000000; 14: 100000000000000; 15: 1E+15; 1: 10; 2: 100; 3: 1000; 4: 10000; 5: 100000; 6: 1000000; 7: 10000000; 8: 100000000; 9: 1000000000 ... 16 ... |]
System.Math ==> STRUCT System.Math[
	| System.Math.E ~> 2.71828182845905
	| System.Math.PI ~> 3.14159265358979
	| System.Math.doubleRoundLimit ~> 1E+16
	| System.Math.maxRoundingDigits ~> 15
	| System.Math.roundPower10Double ~> (HeapRef 1)]
VSharp.CSharpUtils.Tests.Arithmetics ==> STRUCT VSharp.CSharpUtils.Tests.Arithmetics[
	]
METHOD: System.Double VSharp.CSharpUtils.Tests.Arithmetics.PowMethod13()
RESULT: 0
HEAP:
1 ==> [| 0: 1; 10: 10000000000; 11: 100000000000; 12: 1000000000000; 13: 10000000000000; 14: 100000000000000; 15: 1E+15; 1: 10; 2: 100; 3: 1000; 4: 10000; 5: 100000; 6: 1000000; 7: 10000000; 8: 100000000; 9: 1000000000 ... 16 ... |]
System.Math ==> STRUCT System.Math[
	| System.Math.E ~> 2.71828182845905
	| System.Math.PI ~> 3.14159265358979
	| System.Math.doubleRoundLimit ~> 1E+16
	| System.Math.maxRoundingDigits ~> 15
	| System.Math.roundPower10Double ~> (HeapRef 1)]
VSharp.CSharpUtils.Tests.Arithmetics ==> STRUCT VSharp.CSharpUtils.Tests.Arithmetics[
	]
METHOD: System.Double VSharp.CSharpUtils.Tests.Arithmetics.PowMethod14(System.Double)
RESULT: Infinity
HEAP:
1 ==> [| 0: 1; 10: 10000000000; 11: 100000000000; 12: 1000000000000; 13: 10000000000000; 14: 100000000000000; 15: 1E+15; 1: 10; 2: 100; 3: 1000; 4: 10000; 5: 100000; 6: 1000000; 7: 10000000; 8: 100000000; 9: 1000000000 ... 16 ... |]
System.Math ==> STRUCT System.Math[
	| System.Math.E ~> 2.71828182845905
	| System.Math.PI ~> 3.14159265358979
	| System.Math.doubleRoundLimit ~> 1E+16
	| System.Math.maxRoundingDigits ~> 15
	| System.Math.roundPower10Double ~> (HeapRef 1)]
VSharp.CSharpUtils.Tests.Arithmetics ==> STRUCT VSharp.CSharpUtils.Tests.Arithmetics[
	]
METHOD: System.Double VSharp.CSharpUtils.Tests.Arithmetics.PowMethod15(System.Double, System.Double)
RESULT: UNION[
	| !(0 == x + y) & !(x + y < 0) ~> Infinity
	| 0 == x + y ~> 1
	| x + y < 0 ~> 0]
HEAP:
1 ==> [| 0: 1; 10: 10000000000; 11: 100000000000; 12: 1000000000000; 13: 10000000000000; 14: 100000000000000; 15: 1E+15; 1: 10; 2: 100; 3: 1000; 4: 10000; 5: 100000; 6: 1000000; 7: 10000000; 8: 100000000; 9: 1000000000 ... 16 ... |]
System.Math ==> STRUCT System.Math[
	| System.Math.E ~> 2.71828182845905
	| System.Math.PI ~> 3.14159265358979
	| System.Math.doubleRoundLimit ~> 1E+16
	| System.Math.maxRoundingDigits ~> 15
	| System.Math.roundPower10Double ~> (HeapRef 1)]
VSharp.CSharpUtils.Tests.Arithmetics ==> STRUCT VSharp.CSharpUtils.Tests.Arithmetics[
	]
METHOD: System.Double VSharp.CSharpUtils.Tests.Arithmetics.PowMethod16(System.Double)
RESULT: UNION[
	| !(-1 == x) & !(1 == x) & (!(-1 < x) | 1 <= x) ~> 0
	| !(1 <= x) & -1 < x ~> Infinity
	| -1 == x ~> NaN
	| 1 == x ~> 1]
HEAP:
1 ==> [| 0: 1; 10: 10000000000; 11: 100000000000; 12: 1000000000000; 13: 10000000000000; 14: 100000000000000; 15: 1E+15; 1: 10; 2: 100; 3: 1000; 4: 10000; 5: 100000; 6: 1000000; 7: 10000000; 8: 100000000; 9: 1000000000 ... 16 ... |]
System.Math ==> STRUCT System.Math[
	| System.Math.E ~> 2.71828182845905
	| System.Math.PI ~> 3.14159265358979
	| System.Math.doubleRoundLimit ~> 1E+16
	| System.Math.maxRoundingDigits ~> 15
	| System.Math.roundPower10Double ~> (HeapRef 1)]
VSharp.CSharpUtils.Tests.Arithmetics ==> STRUCT VSharp.CSharpUtils.Tests.Arithmetics[
	]
METHOD: System.Double VSharp.CSharpUtils.Tests.Arithmetics.PowMethod17()
RESULT: -Infinity
HEAP:
1 ==> [| 0: 1; 10: 10000000000; 11: 100000000000; 12: 1000000000000; 13: 10000000000000; 14: 100000000000000; 15: 1E+15; 1: 10; 2: 100; 3: 1000; 4: 10000; 5: 100000; 6: 1000000; 7: 10000000; 8: 100000000; 9: 1000000000 ... 16 ... |]
System.Math ==> STRUCT System.Math[
	| System.Math.E ~> 2.71828182845905
	| System.Math.PI ~> 3.14159265358979
	| System.Math.doubleRoundLimit ~> 1E+16
	| System.Math.maxRoundingDigits ~> 15
	| System.Math.roundPower10Double ~> (HeapRef 1)]
VSharp.CSharpUtils.Tests.Arithmetics ==> STRUCT VSharp.CSharpUtils.Tests.Arithmetics[
	]
METHOD: System.Double VSharp.CSharpUtils.Tests.Arithmetics.AcosMethod()
RESULT: 0
HEAP:
1 ==> [| 0: 1; 10: 10000000000; 11: 100000000000; 12: 1000000000000; 13: 10000000000000; 14: 100000000000000; 15: 1E+15; 1: 10; 2: 100; 3: 1000; 4: 10000; 5: 100000; 6: 1000000; 7: 10000000; 8: 100000000; 9: 1000000000 ... 16 ... |]
System.Math ==> STRUCT System.Math[
	| System.Math.E ~> 2.71828182845905
	| System.Math.PI ~> 3.14159265358979
	| System.Math.doubleRoundLimit ~> 1E+16
	| System.Math.maxRoundingDigits ~> 15
	| System.Math.roundPower10Double ~> (HeapRef 1)]
VSharp.CSharpUtils.Tests.Arithmetics ==> STRUCT VSharp.CSharpUtils.Tests.Arithmetics[
	]
METHOD: System.Double VSharp.CSharpUtils.Tests.Arithmetics.AsinMethod(System.Double)
RESULT: arcsin(x)
HEAP:
1 ==> [| 0: 1; 10: 10000000000; 11: 100000000000; 12: 1000000000000; 13: 10000000000000; 14: 100000000000000; 15: 1E+15; 1: 10; 2: 100; 3: 1000; 4: 10000; 5: 100000; 6: 1000000; 7: 10000000; 8: 100000000; 9: 1000000000 ... 16 ... |]
System.Math ==> STRUCT System.Math[
	| System.Math.E ~> 2.71828182845905
	| System.Math.PI ~> 3.14159265358979
	| System.Math.doubleRoundLimit ~> 1E+16
	| System.Math.maxRoundingDigits ~> 15
	| System.Math.roundPower10Double ~> (HeapRef 1)]
VSharp.CSharpUtils.Tests.Arithmetics ==> STRUCT VSharp.CSharpUtils.Tests.Arithmetics[
	]
METHOD: System.Double VSharp.CSharpUtils.Tests.Arithmetics.AtanMethod(System.Double, System.Double)
RESULT: arctan(-y + x)
HEAP:
1 ==> [| 0: 1; 10: 10000000000; 11: 100000000000; 12: 1000000000000; 13: 10000000000000; 14: 100000000000000; 15: 1E+15; 1: 10; 2: 100; 3: 1000; 4: 10000; 5: 100000; 6: 1000000; 7: 10000000; 8: 100000000; 9: 1000000000 ... 16 ... |]
System.Math ==> STRUCT System.Math[
	| System.Math.E ~> 2.71828182845905
	| System.Math.PI ~> 3.14159265358979
	| System.Math.doubleRoundLimit ~> 1E+16
	| System.Math.maxRoundingDigits ~> 15
	| System.Math.roundPower10Double ~> (HeapRef 1)]
VSharp.CSharpUtils.Tests.Arithmetics ==> STRUCT VSharp.CSharpUtils.Tests.Arithmetics[
	]
METHOD: System.Double VSharp.CSharpUtils.Tests.Arithmetics.CeilingMethod(System.Double)
RESULT: ceil(x)
HEAP:
1 ==> [| 0: 1; 10: 10000000000; 11: 100000000000; 12: 1000000000000; 13: 10000000000000; 14: 100000000000000; 15: 1E+15; 1: 10; 2: 100; 3: 1000; 4: 10000; 5: 100000; 6: 1000000; 7: 10000000; 8: 100000000; 9: 1000000000 ... 16 ... |]
System.Math ==> STRUCT System.Math[
	| System.Math.E ~> 2.71828182845905
	| System.Math.PI ~> 3.14159265358979
	| System.Math.doubleRoundLimit ~> 1E+16
	| System.Math.maxRoundingDigits ~> 15
	| System.Math.roundPower10Double ~> (HeapRef 1)]
VSharp.CSharpUtils.Tests.Arithmetics ==> STRUCT VSharp.CSharpUtils.Tests.Arithmetics[
	]
METHOD: System.Double VSharp.CSharpUtils.Tests.Arithmetics.CosMethod()
RESULT: NaN
HEAP:
1 ==> [| 0: 1; 10: 10000000000; 11: 100000000000; 12: 1000000000000; 13: 10000000000000; 14: 100000000000000; 15: 1E+15; 1: 10; 2: 100; 3: 1000; 4: 10000; 5: 100000; 6: 1000000; 7: 10000000; 8: 100000000; 9: 1000000000 ... 16 ... |]
System.Math ==> STRUCT System.Math[
	| System.Math.E ~> 2.71828182845905
	| System.Math.PI ~> 3.14159265358979
	| System.Math.doubleRoundLimit ~> 1E+16
	| System.Math.maxRoundingDigits ~> 15
	| System.Math.roundPower10Double ~> (HeapRef 1)]
VSharp.CSharpUtils.Tests.Arithmetics ==> STRUCT VSharp.CSharpUtils.Tests.Arithmetics[
	]
METHOD: System.Double VSharp.CSharpUtils.Tests.Arithmetics.CoshMethod()
RESULT: Infinity
HEAP:
1 ==> [| 0: 1; 10: 10000000000; 11: 100000000000; 12: 1000000000000; 13: 10000000000000; 14: 100000000000000; 15: 1E+15; 1: 10; 2: 100; 3: 1000; 4: 10000; 5: 100000; 6: 1000000; 7: 10000000; 8: 100000000; 9: 1000000000 ... 16 ... |]
System.Math ==> STRUCT System.Math[
	| System.Math.E ~> 2.71828182845905
	| System.Math.PI ~> 3.14159265358979
	| System.Math.doubleRoundLimit ~> 1E+16
	| System.Math.maxRoundingDigits ~> 15
	| System.Math.roundPower10Double ~> (HeapRef 1)]
VSharp.CSharpUtils.Tests.Arithmetics ==> STRUCT VSharp.CSharpUtils.Tests.Arithmetics[
	]
METHOD: System.Double VSharp.CSharpUtils.Tests.Arithmetics.FloorMethod(System.Double)
RESULT: floor(x)
HEAP:
1 ==> [| 0: 1; 10: 10000000000; 11: 100000000000; 12: 1000000000000; 13: 10000000000000; 14: 100000000000000; 15: 1E+15; 1: 10; 2: 100; 3: 1000; 4: 10000; 5: 100000; 6: 1000000; 7: 10000000; 8: 100000000; 9: 1000000000 ... 16 ... |]
System.Math ==> STRUCT System.Math[
	| System.Math.E ~> 2.71828182845905
	| System.Math.PI ~> 3.14159265358979
	| System.Math.doubleRoundLimit ~> 1E+16
	| System.Math.maxRoundingDigits ~> 15
	| System.Math.roundPower10Double ~> (HeapRef 1)]
VSharp.CSharpUtils.Tests.Arithmetics ==> STRUCT VSharp.CSharpUtils.Tests.Arithmetics[
	]
METHOD: System.Double VSharp.CSharpUtils.Tests.Arithmetics.SinMethod()
RESULT: NaN
HEAP:
1 ==> [| 0: 1; 10: 10000000000; 11: 100000000000; 12: 1000000000000; 13: 10000000000000; 14: 100000000000000; 15: 1E+15; 1: 10; 2: 100; 3: 1000; 4: 10000; 5: 100000; 6: 1000000; 7: 10000000; 8: 100000000; 9: 1000000000 ... 16 ... |]
System.Math ==> STRUCT System.Math[
	| System.Math.E ~> 2.71828182845905
	| System.Math.PI ~> 3.14159265358979
	| System.Math.doubleRoundLimit ~> 1E+16
	| System.Math.maxRoundingDigits ~> 15
	| System.Math.roundPower10Double ~> (HeapRef 1)]
VSharp.CSharpUtils.Tests.Arithmetics ==> STRUCT VSharp.CSharpUtils.Tests.Arithmetics[
	]
METHOD: System.Double VSharp.CSharpUtils.Tests.Arithmetics.TanMethod()
RESULT: NaN
HEAP:
1 ==> [| 0: 1; 10: 10000000000; 11: 100000000000; 12: 1000000000000; 13: 10000000000000; 14: 100000000000000; 15: 1E+15; 1: 10; 2: 100; 3: 1000; 4: 10000; 5: 100000; 6: 1000000; 7: 10000000; 8: 100000000; 9: 1000000000 ... 16 ... |]
System.Math ==> STRUCT System.Math[
	| System.Math.E ~> 2.71828182845905
	| System.Math.PI ~> 3.14159265358979
	| System.Math.doubleRoundLimit ~> 1E+16
	| System.Math.maxRoundingDigits ~> 15
	| System.Math.roundPower10Double ~> (HeapRef 1)]
VSharp.CSharpUtils.Tests.Arithmetics ==> STRUCT VSharp.CSharpUtils.Tests.Arithmetics[
	]
METHOD: System.Double VSharp.CSharpUtils.Tests.Arithmetics.SinhMethod(System.Double)
RESULT: UNION[
	| !(x <= 0) ~> sinh(x)
	| x <= 0 ~> sinh(-x)]
HEAP:
1 ==> [| 0: 1; 10: 10000000000; 11: 100000000000; 12: 1000000000000; 13: 10000000000000; 14: 100000000000000; 15: 1E+15; 1: 10; 2: 100; 3: 1000; 4: 10000; 5: 100000; 6: 1000000; 7: 10000000; 8: 100000000; 9: 1000000000 ... 16 ... |]
System.Math ==> STRUCT System.Math[
	| System.Math.E ~> 2.71828182845905
	| System.Math.PI ~> 3.14159265358979
	| System.Math.doubleRoundLimit ~> 1E+16
	| System.Math.maxRoundingDigits ~> 15
	| System.Math.roundPower10Double ~> (HeapRef 1)]
VSharp.CSharpUtils.Tests.Arithmetics ==> STRUCT VSharp.CSharpUtils.Tests.Arithmetics[
	]
METHOD: System.Double VSharp.CSharpUtils.Tests.Arithmetics.TanhMethod(System.Double)
RESULT: tanh(x)
HEAP:
1 ==> [| 0: 1; 10: 10000000000; 11: 100000000000; 12: 1000000000000; 13: 10000000000000; 14: 100000000000000; 15: 1E+15; 1: 10; 2: 100; 3: 1000; 4: 10000; 5: 100000; 6: 1000000; 7: 10000000; 8: 100000000; 9: 1000000000 ... 16 ... |]
System.Math ==> STRUCT System.Math[
	| System.Math.E ~> 2.71828182845905
	| System.Math.PI ~> 3.14159265358979
	| System.Math.doubleRoundLimit ~> 1E+16
	| System.Math.maxRoundingDigits ~> 15
	| System.Math.roundPower10Double ~> (HeapRef 1)]
VSharp.CSharpUtils.Tests.Arithmetics ==> STRUCT VSharp.CSharpUtils.Tests.Arithmetics[
	]
METHOD: System.Double VSharp.CSharpUtils.Tests.Arithmetics.RoundMethod()
RESULT: 7
HEAP:
1 ==> [| 0: 1; 10: 10000000000; 11: 100000000000; 12: 1000000000000; 13: 10000000000000; 14: 100000000000000; 15: 1E+15; 1: 10; 2: 100; 3: 1000; 4: 10000; 5: 100000; 6: 1000000; 7: 10000000; 8: 100000000; 9: 1000000000 ... 16 ... |]
System.Math ==> STRUCT System.Math[
	| System.Math.E ~> 2.71828182845905
	| System.Math.PI ~> 3.14159265358979
	| System.Math.doubleRoundLimit ~> 1E+16
	| System.Math.maxRoundingDigits ~> 15
	| System.Math.roundPower10Double ~> (HeapRef 1)]
VSharp.CSharpUtils.Tests.Arithmetics ==> STRUCT VSharp.CSharpUtils.Tests.Arithmetics[
	]
METHOD: System.Double VSharp.CSharpUtils.Tests.Arithmetics.AbsMethod(System.Double)
RESULT: abs(x)
HEAP:
1 ==> [| 0: 1; 10: 10000000000; 11: 100000000000; 12: 1000000000000; 13: 10000000000000; 14: 100000000000000; 15: 1E+15; 1: 10; 2: 100; 3: 1000; 4: 10000; 5: 100000; 6: 1000000; 7: 10000000; 8: 100000000; 9: 1000000000 ... 16 ... |]
System.Math ==> STRUCT System.Math[
	| System.Math.E ~> 2.71828182845905
	| System.Math.PI ~> 3.14159265358979
	| System.Math.doubleRoundLimit ~> 1E+16
	| System.Math.maxRoundingDigits ~> 15
	| System.Math.roundPower10Double ~> (HeapRef 1)]
VSharp.CSharpUtils.Tests.Arithmetics ==> STRUCT VSharp.CSharpUtils.Tests.Arithmetics[
	]
METHOD: System.Single VSharp.CSharpUtils.Tests.Arithmetics.AbsSingleMethod()
RESULT: 5.9
HEAP:
1 ==> [| 0: 1; 10: 10000000000; 11: 100000000000; 12: 1000000000000; 13: 10000000000000; 14: 100000000000000; 15: 1E+15; 1: 10; 2: 100; 3: 1000; 4: 10000; 5: 100000; 6: 1000000; 7: 10000000; 8: 100000000; 9: 1000000000 ... 16 ... |]
2 ==> [| 0: System.Empty; 10: System.UInt32; 11: System.Int64; 12: System.UInt64; 13: System.Single; 14: System.Double; 15: System.Decimal; 16: System.DateTime; 17: System.Object; 18: System.String; 1: System.Object; 2: System.DBNull; 3: System.Boolean; 4: System.Char; 5: System.SByte; 6: System.Byte; 7: System.Int16; 8: System.UInt16; 9: System.Int32 ... 19 ... |]
3 ==> [| 0: A; 10: K; 11: L; 12: M; 13: N; 14: O; 15: P; 16: Q; 17: R; 18: S; 19: T; 1: B; 20: U; 21: V; 22: W; 23: X; 24: Y; 25: Z; 26: a; 27: b; 28: c; 29: d; 2: C; 30: e; 31: f; 32: g; 33: h; 34: i; 35: j; 36: k; 37: l; 38: m; 39: n; 3: D; 40: o; 41: p; 42: q; 43: r; 44: s; 45: t; 46: u; 47: v; 48: w; 49: x; 4: E; 50: y; 51: z; 52: 0; 53: 1; 54: 2; 55: 3; 56: 4; 57: 5; 58: 6; 59: 7; 5: F; 60: 8; 61: 9; 62: +; 63: /; 64: =; 6: G; 7: H; 8: I; 9: J ... 65 ... |]
4 ==> STRUCT System.DBNull[
	]
System.Convert ==> STRUCT System.Convert[
	| System.Convert.ConvertTypes ~> (HeapRef 2)
	| System.Convert.DBNull ~> (HeapRef 4)
	| System.Convert.EnumType ~> System.Enum
	| System.Convert.base64LineBreakPosition ~> 76
	| System.Convert.base64Table ~> (HeapRef 3)]
System.DBNull ==> STRUCT System.DBNull[
	| System.DBNull.Value ~> (HeapRef 4)]
System.Math ==> STRUCT System.Math[
	| System.Math.E ~> 2.71828182845905
	| System.Math.PI ~> 3.14159265358979
	| System.Math.doubleRoundLimit ~> 1E+16
	| System.Math.maxRoundingDigits ~> 15
	| System.Math.roundPower10Double ~> (HeapRef 1)]
VSharp.CSharpUtils.Tests.Arithmetics ==> STRUCT VSharp.CSharpUtils.Tests.Arithmetics[
	]
METHOD: System.Double VSharp.CSharpUtils.Tests.Arithmetics.Atan2Method1(System.Double)
RESULT: NaN
HEAP:
1 ==> [| 0: 1; 10: 10000000000; 11: 100000000000; 12: 1000000000000; 13: 10000000000000; 14: 100000000000000; 15: 1E+15; 1: 10; 2: 100; 3: 1000; 4: 10000; 5: 100000; 6: 1000000; 7: 10000000; 8: 100000000; 9: 1000000000 ... 16 ... |]
System.Math ==> STRUCT System.Math[
	| System.Math.E ~> 2.71828182845905
	| System.Math.PI ~> 3.14159265358979
	| System.Math.doubleRoundLimit ~> 1E+16
	| System.Math.maxRoundingDigits ~> 15
	| System.Math.roundPower10Double ~> (HeapRef 1)]
VSharp.CSharpUtils.Tests.Arithmetics ==> STRUCT VSharp.CSharpUtils.Tests.Arithmetics[
	]
METHOD: System.Double VSharp.CSharpUtils.Tests.Arithmetics.Atan2Method2(System.Double)
RESULT: UNION[
	| !(Infinity == x) ~> arctan(Infinity, x)
	| Infinity == x ~> NaN]
HEAP:
1 ==> [| 0: 1; 10: 10000000000; 11: 100000000000; 12: 1000000000000; 13: 10000000000000; 14: 100000000000000; 15: 1E+15; 1: 10; 2: 100; 3: 1000; 4: 10000; 5: 100000; 6: 1000000; 7: 10000000; 8: 100000000; 9: 1000000000 ... 16 ... |]
System.Math ==> STRUCT System.Math[
	| System.Math.E ~> 2.71828182845905
	| System.Math.PI ~> 3.14159265358979
	| System.Math.doubleRoundLimit ~> 1E+16
	| System.Math.maxRoundingDigits ~> 15
	| System.Math.roundPower10Double ~> (HeapRef 1)]
VSharp.CSharpUtils.Tests.Arithmetics ==> STRUCT VSharp.CSharpUtils.Tests.Arithmetics[
	]
METHOD: System.Double VSharp.CSharpUtils.Tests.Arithmetics.Atan2Method3()
RESULT: 0
HEAP:
1 ==> [| 0: 1; 10: 10000000000; 11: 100000000000; 12: 1000000000000; 13: 10000000000000; 14: 100000000000000; 15: 1E+15; 1: 10; 2: 100; 3: 1000; 4: 10000; 5: 100000; 6: 1000000; 7: 10000000; 8: 100000000; 9: 1000000000 ... 16 ... |]
System.Math ==> STRUCT System.Math[
	| System.Math.E ~> 2.71828182845905
	| System.Math.PI ~> 3.14159265358979
	| System.Math.doubleRoundLimit ~> 1E+16
	| System.Math.maxRoundingDigits ~> 15
	| System.Math.roundPower10Double ~> (HeapRef 1)]
VSharp.CSharpUtils.Tests.Arithmetics ==> STRUCT VSharp.CSharpUtils.Tests.Arithmetics[
	]
METHOD: System.Boolean VSharp.CSharpUtils.Tests.Logics.Negation1()
RESULT: False
HEAP:
VSharp.CSharpUtils.Tests.Logics ==> STRUCT VSharp.CSharpUtils.Tests.Logics[
	]
METHOD: System.Boolean VSharp.CSharpUtils.Tests.Logics.Negation1(System.Int32)
RESULT: False
HEAP:
VSharp.CSharpUtils.Tests.Logics ==> STRUCT VSharp.CSharpUtils.Tests.Logics[
	]
METHOD: System.Boolean VSharp.CSharpUtils.Tests.Logics.Negation2(System.Boolean)
RESULT: !b
HEAP:
VSharp.CSharpUtils.Tests.Logics ==> STRUCT VSharp.CSharpUtils.Tests.Logics[
	]
METHOD: System.Boolean VSharp.CSharpUtils.Tests.Logics.Negation3(System.Boolean)
RESULT: b
HEAP:
VSharp.CSharpUtils.Tests.Logics ==> STRUCT VSharp.CSharpUtils.Tests.Logics[
	]
METHOD: System.Boolean VSharp.CSharpUtils.Tests.Logics.Negation4(System.Boolean)
RESULT: b
HEAP:
VSharp.CSharpUtils.Tests.Logics ==> STRUCT VSharp.CSharpUtils.Tests.Logics[
	]
METHOD: System.Boolean VSharp.CSharpUtils.Tests.Logics.Negation5(System.Boolean)
RESULT: b
HEAP:
VSharp.CSharpUtils.Tests.Logics ==> STRUCT VSharp.CSharpUtils.Tests.Logics[
	]
METHOD: System.Boolean VSharp.CSharpUtils.Tests.Logics.And1(System.Boolean, System.Boolean)
RESULT: a
HEAP:
VSharp.CSharpUtils.Tests.Logics ==> STRUCT VSharp.CSharpUtils.Tests.Logics[
	]
METHOD: System.Boolean VSharp.CSharpUtils.Tests.Logics.And2(System.Boolean, System.Boolean)
RESULT: False
HEAP:
VSharp.CSharpUtils.Tests.Logics ==> STRUCT VSharp.CSharpUtils.Tests.Logics[
	]
METHOD: System.Boolean VSharp.CSharpUtils.Tests.Logics.And3(System.Boolean, System.Boolean)
RESULT: False
HEAP:
VSharp.CSharpUtils.Tests.Logics ==> STRUCT VSharp.CSharpUtils.Tests.Logics[
	]
METHOD: System.Boolean VSharp.CSharpUtils.Tests.Logics.And4(System.Boolean, System.Boolean)
RESULT: True
HEAP:
VSharp.CSharpUtils.Tests.Logics ==> STRUCT VSharp.CSharpUtils.Tests.Logics[
	]
METHOD: System.Boolean VSharp.CSharpUtils.Tests.Logics.And5(System.Boolean, System.Boolean)
RESULT: False
HEAP:
VSharp.CSharpUtils.Tests.Logics ==> STRUCT VSharp.CSharpUtils.Tests.Logics[
	]
METHOD: System.Boolean VSharp.CSharpUtils.Tests.Logics.And6(System.Boolean, System.Boolean)
RESULT: False
HEAP:
VSharp.CSharpUtils.Tests.Logics ==> STRUCT VSharp.CSharpUtils.Tests.Logics[
	]
METHOD: System.Boolean VSharp.CSharpUtils.Tests.Logics.And7(System.Boolean, System.Boolean)
RESULT: False
HEAP:
VSharp.CSharpUtils.Tests.Logics ==> STRUCT VSharp.CSharpUtils.Tests.Logics[
	]
METHOD: System.Boolean VSharp.CSharpUtils.Tests.Logics.And8(System.Boolean, System.Boolean)
RESULT: a & b
HEAP:
VSharp.CSharpUtils.Tests.Logics ==> STRUCT VSharp.CSharpUtils.Tests.Logics[
	]
METHOD: System.Boolean VSharp.CSharpUtils.Tests.Logics.And9(System.Boolean, System.Boolean, System.Boolean)
RESULT: False
HEAP:
VSharp.CSharpUtils.Tests.Logics ==> STRUCT VSharp.CSharpUtils.Tests.Logics[
	]
METHOD: System.Boolean VSharp.CSharpUtils.Tests.Logics.Or1(System.Boolean, System.Boolean)
RESULT: True
HEAP:
VSharp.CSharpUtils.Tests.Logics ==> STRUCT VSharp.CSharpUtils.Tests.Logics[
	]
METHOD: System.Boolean VSharp.CSharpUtils.Tests.Logics.Or2(System.Boolean, System.Boolean)
RESULT: True
HEAP:
VSharp.CSharpUtils.Tests.Logics ==> STRUCT VSharp.CSharpUtils.Tests.Logics[
	]
METHOD: System.Boolean VSharp.CSharpUtils.Tests.Logics.Or3(System.Boolean, System.Boolean)
RESULT: False
HEAP:
VSharp.CSharpUtils.Tests.Logics ==> STRUCT VSharp.CSharpUtils.Tests.Logics[
	]
METHOD: System.Boolean VSharp.CSharpUtils.Tests.Logics.Or4(System.Boolean, System.Boolean)
RESULT: True
HEAP:
VSharp.CSharpUtils.Tests.Logics ==> STRUCT VSharp.CSharpUtils.Tests.Logics[
	]
METHOD: System.Boolean VSharp.CSharpUtils.Tests.Logics.Or5(System.Boolean, System.Boolean)
RESULT: True
HEAP:
VSharp.CSharpUtils.Tests.Logics ==> STRUCT VSharp.CSharpUtils.Tests.Logics[
	]
METHOD: System.Boolean VSharp.CSharpUtils.Tests.Logics.Or6(System.Boolean, System.Boolean)
RESULT: True
HEAP:
VSharp.CSharpUtils.Tests.Logics ==> STRUCT VSharp.CSharpUtils.Tests.Logics[
	]
METHOD: System.Boolean VSharp.CSharpUtils.Tests.Logics.Or7(System.Boolean, System.Boolean)
RESULT: True
HEAP:
VSharp.CSharpUtils.Tests.Logics ==> STRUCT VSharp.CSharpUtils.Tests.Logics[
	]
METHOD: System.Boolean VSharp.CSharpUtils.Tests.Logics.Or8(System.Boolean, System.Boolean)
RESULT: a | b
HEAP:
VSharp.CSharpUtils.Tests.Logics ==> STRUCT VSharp.CSharpUtils.Tests.Logics[
	]
METHOD: System.Boolean VSharp.CSharpUtils.Tests.Logics.Or9(System.Boolean, System.Boolean, System.Boolean)
RESULT: True
HEAP:
VSharp.CSharpUtils.Tests.Logics ==> STRUCT VSharp.CSharpUtils.Tests.Logics[
	]
METHOD: System.Boolean VSharp.CSharpUtils.Tests.Logics.Or10(System.Boolean, System.Boolean, System.Boolean)
RESULT: a | b
HEAP:
VSharp.CSharpUtils.Tests.Logics ==> STRUCT VSharp.CSharpUtils.Tests.Logics[
	]
METHOD: System.Boolean VSharp.CSharpUtils.Tests.Logics.AndOr0(System.Boolean, System.Boolean, System.Boolean)
RESULT: False
HEAP:
VSharp.CSharpUtils.Tests.Logics ==> STRUCT VSharp.CSharpUtils.Tests.Logics[
	]
METHOD: System.Boolean VSharp.CSharpUtils.Tests.Logics.AndOr1(System.Boolean, System.Boolean, System.Boolean)
RESULT: b & c
HEAP:
VSharp.CSharpUtils.Tests.Logics ==> STRUCT VSharp.CSharpUtils.Tests.Logics[
	]
METHOD: System.Boolean VSharp.CSharpUtils.Tests.Logics.AndOr2(System.Boolean, System.Boolean, System.Boolean)
RESULT: !b & c
HEAP:
VSharp.CSharpUtils.Tests.Logics ==> STRUCT VSharp.CSharpUtils.Tests.Logics[
	]
METHOD: System.Boolean VSharp.CSharpUtils.Tests.Logics.AndOr3(System.Boolean, System.Boolean, System.Boolean)
RESULT: b | c
HEAP:
VSharp.CSharpUtils.Tests.Logics ==> STRUCT VSharp.CSharpUtils.Tests.Logics[
	]
METHOD: System.Boolean VSharp.CSharpUtils.Tests.Logics.AndOr4(System.Boolean, System.Boolean, System.Boolean)
RESULT: !b | c
HEAP:
VSharp.CSharpUtils.Tests.Logics ==> STRUCT VSharp.CSharpUtils.Tests.Logics[
	]
METHOD: System.Boolean VSharp.CSharpUtils.Tests.Logics.AndOr5(System.Boolean, System.Boolean, System.Boolean)
RESULT: a & b & c
HEAP:
VSharp.CSharpUtils.Tests.Logics ==> STRUCT VSharp.CSharpUtils.Tests.Logics[
	]
METHOD: System.Boolean VSharp.CSharpUtils.Tests.Logics.AndOr6(System.Boolean, System.Boolean, System.Boolean)
RESULT: !a & b | a & c
HEAP:
VSharp.CSharpUtils.Tests.Logics ==> STRUCT VSharp.CSharpUtils.Tests.Logics[
	]
METHOD: System.Boolean VSharp.CSharpUtils.Tests.Logics.AndOr7(System.Boolean, System.Boolean, System.Boolean)
RESULT: (a | b) & (a | c)
HEAP:
VSharp.CSharpUtils.Tests.Logics ==> STRUCT VSharp.CSharpUtils.Tests.Logics[
	]
METHOD: System.Boolean VSharp.CSharpUtils.Tests.Logics.AndOr8(System.Boolean, System.Boolean, System.Boolean)
RESULT: a & b | a & c
HEAP:
VSharp.CSharpUtils.Tests.Logics ==> STRUCT VSharp.CSharpUtils.Tests.Logics[
	]
METHOD: System.Boolean VSharp.CSharpUtils.Tests.Logics.AndOr9(System.Boolean, System.Boolean, System.Boolean)
RESULT: (a | b) & (a | c)
HEAP:
VSharp.CSharpUtils.Tests.Logics ==> STRUCT VSharp.CSharpUtils.Tests.Logics[
	]
METHOD: System.Boolean VSharp.CSharpUtils.Tests.Logics.AndOr10(System.Boolean, System.Boolean, System.Boolean)
RESULT: a & b | a & c
HEAP:
VSharp.CSharpUtils.Tests.Logics ==> STRUCT VSharp.CSharpUtils.Tests.Logics[
	]
METHOD: System.Boolean VSharp.CSharpUtils.Tests.Logics.AndOr11(System.Boolean, System.Boolean, System.Boolean, System.Boolean)
RESULT: !a | !b | !c | d
HEAP:
VSharp.CSharpUtils.Tests.Logics ==> STRUCT VSharp.CSharpUtils.Tests.Logics[
	]
METHOD: System.Boolean VSharp.CSharpUtils.Tests.Logics.AndOr12(System.Boolean, System.Boolean, System.Boolean, System.Boolean)
RESULT: !a & (!a & b | a & c)
HEAP:
VSharp.CSharpUtils.Tests.Logics ==> STRUCT VSharp.CSharpUtils.Tests.Logics[
	]
METHOD: System.Boolean VSharp.CSharpUtils.Tests.Logics.AndOr13(System.Boolean, System.Boolean, System.Boolean, System.Boolean)
RESULT: True
HEAP:
VSharp.CSharpUtils.Tests.Logics ==> STRUCT VSharp.CSharpUtils.Tests.Logics[
	]
METHOD: System.Boolean VSharp.CSharpUtils.Tests.Logics.AndOr14(System.Boolean, System.Boolean, System.Boolean, System.Boolean)
RESULT: !a & b
HEAP:
VSharp.CSharpUtils.Tests.Logics ==> STRUCT VSharp.CSharpUtils.Tests.Logics[
	]
METHOD: System.Boolean VSharp.CSharpUtils.Tests.Logics.AndOr15(System.Boolean, System.Boolean, System.Boolean, System.Boolean)
RESULT: (!a | !b) & c
HEAP:
VSharp.CSharpUtils.Tests.Logics ==> STRUCT VSharp.CSharpUtils.Tests.Logics[
	]
METHOD: System.Boolean VSharp.CSharpUtils.Tests.Logics.AndOr16(System.Boolean, System.Boolean, System.Boolean, System.Boolean)
RESULT: !b | a | c
HEAP:
VSharp.CSharpUtils.Tests.Logics ==> STRUCT VSharp.CSharpUtils.Tests.Logics[
	]
METHOD: System.Boolean VSharp.CSharpUtils.Tests.Logics.AndOr17(System.Boolean, System.Boolean, System.Boolean, System.Boolean)
RESULT: !b & a | (!b | !c) & a | a & c
HEAP:
VSharp.CSharpUtils.Tests.Logics ==> STRUCT VSharp.CSharpUtils.Tests.Logics[
	]
METHOD: System.Boolean VSharp.CSharpUtils.Tests.Logics.AndOr18(System.Boolean, System.Boolean, System.Boolean, System.Boolean)
RESULT: !c | (!a | b) & (!b & a | c)
HEAP:
VSharp.CSharpUtils.Tests.Logics ==> STRUCT VSharp.CSharpUtils.Tests.Logics[
	]
METHOD: System.Boolean VSharp.CSharpUtils.Tests.Logics.AndOr19(System.Boolean, System.Boolean, System.Boolean, System.Boolean)
RESULT: a & b
HEAP:
VSharp.CSharpUtils.Tests.Logics ==> STRUCT VSharp.CSharpUtils.Tests.Logics[
	]
METHOD: System.Boolean VSharp.CSharpUtils.Tests.Logics.AndOr20(System.Boolean, System.Boolean, System.Boolean, System.Boolean)
RESULT: a
HEAP:
VSharp.CSharpUtils.Tests.Logics ==> STRUCT VSharp.CSharpUtils.Tests.Logics[
	]
METHOD: System.Boolean VSharp.CSharpUtils.Tests.Logics.AndOr21(System.Boolean, System.Boolean, System.Boolean, System.Boolean)
RESULT: !a & b
HEAP:
VSharp.CSharpUtils.Tests.Logics ==> STRUCT VSharp.CSharpUtils.Tests.Logics[
	]
METHOD: System.Boolean VSharp.CSharpUtils.Tests.Logics.AndOr22(System.Boolean, System.Boolean, System.Boolean, System.Boolean)
RESULT: !b & a
HEAP:
VSharp.CSharpUtils.Tests.Logics ==> STRUCT VSharp.CSharpUtils.Tests.Logics[
	]
METHOD: System.Boolean VSharp.CSharpUtils.Tests.Logics.AndOr23(System.Boolean, System.Boolean, System.Boolean, System.Boolean)
RESULT: !a & b
HEAP:
VSharp.CSharpUtils.Tests.Logics ==> STRUCT VSharp.CSharpUtils.Tests.Logics[
	]
METHOD: System.Boolean VSharp.CSharpUtils.Tests.Logics.AndOr24(System.Boolean, System.Boolean, System.Boolean, System.Boolean)
RESULT: (!a | !b | !c) & (!a | b) & (!c | a)
HEAP:
VSharp.CSharpUtils.Tests.Logics ==> STRUCT VSharp.CSharpUtils.Tests.Logics[
	]
METHOD: System.Boolean VSharp.CSharpUtils.Tests.Logics.AndOr25(System.Boolean, System.Boolean, System.Boolean, System.Boolean)
RESULT: a
HEAP:
VSharp.CSharpUtils.Tests.Logics ==> STRUCT VSharp.CSharpUtils.Tests.Logics[
	]
METHOD: System.Boolean VSharp.CSharpUtils.Tests.Logics.Xor1(System.Boolean, System.Boolean, System.Boolean, System.Boolean)
RESULT: False
HEAP:
VSharp.CSharpUtils.Tests.Logics ==> STRUCT VSharp.CSharpUtils.Tests.Logics[
	]
METHOD: System.Boolean VSharp.CSharpUtils.Tests.Logics.Xor2(System.Boolean, System.Boolean, System.Boolean, System.Boolean)
RESULT: True
HEAP:
VSharp.CSharpUtils.Tests.Logics ==> STRUCT VSharp.CSharpUtils.Tests.Logics[
	]
METHOD: System.Boolean VSharp.CSharpUtils.Tests.Logics.Xor3(System.Boolean, System.Boolean, System.Boolean, System.Boolean)
RESULT: (!a | !b) & (a | b)
HEAP:
VSharp.CSharpUtils.Tests.Logics ==> STRUCT VSharp.CSharpUtils.Tests.Logics[
	]
METHOD: System.Boolean VSharp.CSharpUtils.Tests.Logics.Xor4(System.Boolean, System.Boolean, System.Boolean, System.Boolean)
RESULT: !a
HEAP:
VSharp.CSharpUtils.Tests.Logics ==> STRUCT VSharp.CSharpUtils.Tests.Logics[
	]
METHOD: System.Boolean VSharp.CSharpUtils.Tests.Logics.Xor5(System.Boolean, System.Boolean, System.Boolean, System.Boolean)
RESULT: a
HEAP:
VSharp.CSharpUtils.Tests.Logics ==> STRUCT VSharp.CSharpUtils.Tests.Logics[
	]
METHOD: System.Boolean VSharp.CSharpUtils.Tests.Logics.Xor6(System.Boolean, System.Boolean, System.Boolean, System.Boolean)
RESULT: True
HEAP:
VSharp.CSharpUtils.Tests.Logics ==> STRUCT VSharp.CSharpUtils.Tests.Logics[
	]
METHOD: System.Boolean VSharp.CSharpUtils.Tests.Logics.Xor7(System.Boolean, System.Boolean, System.Boolean, System.Boolean)
RESULT: (!a | (!a & !b | !c | a & b) & ((!a | !b) & (a | b) | c)) & (!c & (!a & !b | a & b) | (!a | !b) & (a | b) & c | a)
HEAP:
VSharp.CSharpUtils.Tests.Logics ==> STRUCT VSharp.CSharpUtils.Tests.Logics[
	]
METHOD: System.Boolean VSharp.CSharpUtils.Tests.Logics.Xor8(System.Boolean, System.Boolean, System.Boolean, System.Boolean)
RESULT: (!a & !b | a & b) & ((!a | !b) & (a | b) | (!a | !b) & (a | b))
HEAP:
VSharp.CSharpUtils.Tests.Logics ==> STRUCT VSharp.CSharpUtils.Tests.Logics[
	]
METHOD: System.Boolean VSharp.CSharpUtils.Tests.Logics.CondAnd1(System.Int32)
RESULT: False
HEAP:
VSharp.CSharpUtils.Tests.Logics ==> STRUCT VSharp.CSharpUtils.Tests.Logics[
	]
METHOD: System.Boolean VSharp.CSharpUtils.Tests.Logics.CondAnd2(System.Int32)
RESULT: False
HEAP:
VSharp.CSharpUtils.Tests.Logics ==> STRUCT VSharp.CSharpUtils.Tests.Logics[
	]
METHOD: System.Boolean VSharp.CSharpUtils.Tests.Logics.CondAnd3(System.Int32)
RESULT: False
HEAP:
VSharp.CSharpUtils.Tests.Logics ==> STRUCT VSharp.CSharpUtils.Tests.Logics[
	]
METHOD: System.Boolean VSharp.CSharpUtils.Tests.Logics.CondOr1(System.Int32)
RESULT: True
HEAP:
VSharp.CSharpUtils.Tests.Logics ==> STRUCT VSharp.CSharpUtils.Tests.Logics[
	]
METHOD: System.Boolean VSharp.CSharpUtils.Tests.Logics.CondOr2(System.Int32)
RESULT: False
HEAP:
VSharp.CSharpUtils.Tests.Logics ==> STRUCT VSharp.CSharpUtils.Tests.Logics[
	]
METHOD: System.Boolean VSharp.CSharpUtils.Tests.Logics.CondOr3(System.Int32)
RESULT: True
HEAP:
VSharp.CSharpUtils.Tests.Logics ==> STRUCT VSharp.CSharpUtils.Tests.Logics[
	]
METHOD: System.Boolean VSharp.CSharpUtils.Tests.Logics.Equal1(System.Boolean, System.Boolean, System.Boolean, System.Boolean)
RESULT: True
HEAP:
VSharp.CSharpUtils.Tests.Logics ==> STRUCT VSharp.CSharpUtils.Tests.Logics[
	]
METHOD: System.Boolean VSharp.CSharpUtils.Tests.Logics.Equal2(System.Boolean, System.Boolean, System.Boolean, System.Boolean)
RESULT: !a & !b | a & b
HEAP:
VSharp.CSharpUtils.Tests.Logics ==> STRUCT VSharp.CSharpUtils.Tests.Logics[
	]
METHOD: System.Boolean VSharp.CSharpUtils.Tests.Logics.Equal3(System.Boolean, System.Boolean, System.Boolean, System.Boolean)
RESULT: True
HEAP:
VSharp.CSharpUtils.Tests.Logics ==> STRUCT VSharp.CSharpUtils.Tests.Logics[
	]
METHOD: System.Boolean VSharp.CSharpUtils.Tests.Logics.NotEqual1(System.Boolean, System.Boolean, System.Boolean, System.Boolean)
RESULT: !a & b | !b & a
HEAP:
VSharp.CSharpUtils.Tests.Logics ==> STRUCT VSharp.CSharpUtils.Tests.Logics[
	]
METHOD: System.Boolean VSharp.CSharpUtils.Tests.Logics.NotEqual2(System.Boolean, System.Boolean, System.Boolean, System.Boolean)
RESULT: False
HEAP:
VSharp.CSharpUtils.Tests.Logics ==> STRUCT VSharp.CSharpUtils.Tests.Logics[
	]
METHOD: System.Boolean VSharp.CSharpUtils.Tests.Logics.Order1(System.Boolean, System.Boolean, System.Boolean, System.Boolean)
RESULT: a & b & c
HEAP:
VSharp.CSharpUtils.Tests.Logics ==> STRUCT VSharp.CSharpUtils.Tests.Logics[
	]
METHOD: System.Boolean VSharp.CSharpUtils.Tests.Logics.Order2(System.Boolean, System.Boolean, System.Boolean, System.Boolean)
RESULT: a & b & c
HEAP:
VSharp.CSharpUtils.Tests.Logics ==> STRUCT VSharp.CSharpUtils.Tests.Logics[
	]
METHOD: System.Boolean VSharp.CSharpUtils.Tests.Logics.Order3(System.Int32, System.Int32, System.Int32, System.Int32)
RESULT: -b + a + -c == 0
HEAP:
VSharp.CSharpUtils.Tests.Logics ==> STRUCT VSharp.CSharpUtils.Tests.Logics[
	]
METHOD: System.Boolean VSharp.CSharpUtils.Tests.Logics.Order4(System.Int32, System.Int32, System.Int32, System.Int32)
RESULT: -b + a + -c == 0
HEAP:
VSharp.CSharpUtils.Tests.Logics ==> STRUCT VSharp.CSharpUtils.Tests.Logics[
	]
METHOD: System.Void VSharp.CSharpUtils.Tests.ClassesSimpleA.IncN()
RESULT: <VOID>
HEAP:
1 ==> STRUCT VSharp.CSharpUtils.Tests.ClassesSimpleA[
	| VSharp.CSharpUtils.Tests.ClassesSimpleA._b ~> STRUCT VSharp.CSharpUtils.Tests.ClassesSimpleB[
		| VSharp.CSharpUtils.Tests.ClassesSimpleB._c ~> STRUCT VSharp.CSharpUtils.Tests.ClassesSimpleC[
			| VSharp.CSharpUtils.Tests.ClassesSimpleC._n ~> 1 + VSharp.CSharpUtils.Tests.ClassesSimpleC._n]]]
VSharp.CSharpUtils.Tests.ClassesSimpleA ==> STRUCT VSharp.CSharpUtils.Tests.ClassesSimpleA[
	]
VSharp.CSharpUtils.Tests.ClassesSimpleB ==> STRUCT VSharp.CSharpUtils.Tests.ClassesSimpleB[
	]
VSharp.CSharpUtils.Tests.ClassesSimpleC ==> STRUCT VSharp.CSharpUtils.Tests.ClassesSimpleC[
	]
METHOD: System.Void VSharp.CSharpUtils.Tests.ClassesSimpleA.DecN()
RESULT: <VOID>
HEAP:
1 ==> STRUCT VSharp.CSharpUtils.Tests.ClassesSimpleA[
	| VSharp.CSharpUtils.Tests.ClassesSimpleA._b ~> STRUCT VSharp.CSharpUtils.Tests.ClassesSimpleB[
		| VSharp.CSharpUtils.Tests.ClassesSimpleB._c ~> STRUCT VSharp.CSharpUtils.Tests.ClassesSimpleC[
			| VSharp.CSharpUtils.Tests.ClassesSimpleC._n ~> -1 + VSharp.CSharpUtils.Tests.ClassesSimpleC._n]]]
VSharp.CSharpUtils.Tests.ClassesSimpleA ==> STRUCT VSharp.CSharpUtils.Tests.ClassesSimpleA[
	]
VSharp.CSharpUtils.Tests.ClassesSimpleB ==> STRUCT VSharp.CSharpUtils.Tests.ClassesSimpleB[
	]
VSharp.CSharpUtils.Tests.ClassesSimpleC ==> STRUCT VSharp.CSharpUtils.Tests.ClassesSimpleC[
	]
METHOD: System.Int32 VSharp.CSharpUtils.Tests.ClassesSimpleA.GetN()
RESULT: VSharp.CSharpUtils.Tests.ClassesSimpleC._n
HEAP:
1 ==> STRUCT VSharp.CSharpUtils.Tests.ClassesSimpleA[
	| VSharp.CSharpUtils.Tests.ClassesSimpleA._b ~> STRUCT VSharp.CSharpUtils.Tests.ClassesSimpleB[
		| VSharp.CSharpUtils.Tests.ClassesSimpleB._c ~> STRUCT VSharp.CSharpUtils.Tests.ClassesSimpleC[
			| VSharp.CSharpUtils.Tests.ClassesSimpleC._n ~> VSharp.CSharpUtils.Tests.ClassesSimpleC._n]]]
VSharp.CSharpUtils.Tests.ClassesSimpleA ==> STRUCT VSharp.CSharpUtils.Tests.ClassesSimpleA[
	]
VSharp.CSharpUtils.Tests.ClassesSimpleB ==> STRUCT VSharp.CSharpUtils.Tests.ClassesSimpleB[
	]
VSharp.CSharpUtils.Tests.ClassesSimpleC ==> STRUCT VSharp.CSharpUtils.Tests.ClassesSimpleC[
	]
METHOD: System.Int32 VSharp.CSharpUtils.Tests.ClassesSimpleB.GetN()
RESULT: VSharp.CSharpUtils.Tests.ClassesSimpleC._n
HEAP:
VSharp.CSharpUtils.Tests.ClassesSimpleB ==> STRUCT VSharp.CSharpUtils.Tests.ClassesSimpleB[
	]
VSharp.CSharpUtils.Tests.ClassesSimpleC ==> STRUCT VSharp.CSharpUtils.Tests.ClassesSimpleC[
	]
METHOD: System.Void VSharp.CSharpUtils.Tests.ClassesSimpleB.SetN(System.Int32)
RESULT: <VOID>
HEAP:
VSharp.CSharpUtils.Tests.ClassesSimpleB ==> STRUCT VSharp.CSharpUtils.Tests.ClassesSimpleB[
	]
METHOD: System.Int32 VSharp.CSharpUtils.Tests.ClassesSimpleC.get_M2()
RESULT: VSharp.CSharpUtils.Tests.ClassesSimpleC._m2
HEAP:
VSharp.CSharpUtils.Tests.ClassesSimpleC ==> STRUCT VSharp.CSharpUtils.Tests.ClassesSimpleC[
	]
METHOD: System.Void VSharp.CSharpUtils.Tests.ClassesSimpleC.set_M2(System.Int32)
RESULT: <VOID>
HEAP:
VSharp.CSharpUtils.Tests.ClassesSimpleC ==> STRUCT VSharp.CSharpUtils.Tests.ClassesSimpleC[
	]
METHOD: System.Int32 VSharp.CSharpUtils.Tests.ClassesSimpleC.get_M1()
RESULT: VSharp.CSharpUtils.Tests.ClassesSimpleC.<M1>k__BackingField
HEAP:
VSharp.CSharpUtils.Tests.ClassesSimpleC ==> STRUCT VSharp.CSharpUtils.Tests.ClassesSimpleC[
	]
METHOD: System.Void VSharp.CSharpUtils.Tests.ClassesSimpleC.set_M1(System.Int32)
RESULT: <VOID>
HEAP:
VSharp.CSharpUtils.Tests.ClassesSimpleC ==> STRUCT VSharp.CSharpUtils.Tests.ClassesSimpleC[
	]
METHOD: System.Void VSharp.CSharpUtils.Tests.ClassesSimpleC.SetN(System.Int32)
RESULT: <VOID>
HEAP:
VSharp.CSharpUtils.Tests.ClassesSimpleC ==> STRUCT VSharp.CSharpUtils.Tests.ClassesSimpleC[
	]
METHOD: System.Boolean VSharp.CSharpUtils.Tests.ClassesSimple.Test1(System.Int32)
RESULT: True
HEAP:
1 ==> STRUCT VSharp.CSharpUtils.Tests.ClassesSimpleA[
	| VSharp.CSharpUtils.Tests.ClassesSimpleA._b ~> STRUCT VSharp.CSharpUtils.Tests.ClassesSimpleB[
		| VSharp.CSharpUtils.Tests.ClassesSimpleB._c ~> STRUCT VSharp.CSharpUtils.Tests.ClassesSimpleC[
			| VSharp.CSharpUtils.Tests.ClassesSimpleC.<M1>k__BackingField ~> 42
			| VSharp.CSharpUtils.Tests.ClassesSimpleC._m2 ~> 102
			| VSharp.CSharpUtils.Tests.ClassesSimpleC._n ~> n]]
	| VSharp.CSharpUtils.Tests.ClassesSimpleA._intField ~> 100500]
VSharp.CSharpUtils.Tests.ClassesSimple ==> STRUCT VSharp.CSharpUtils.Tests.ClassesSimple[
	]
VSharp.CSharpUtils.Tests.ClassesSimpleA ==> STRUCT VSharp.CSharpUtils.Tests.ClassesSimpleA[
	]
VSharp.CSharpUtils.Tests.ClassesSimpleB ==> STRUCT VSharp.CSharpUtils.Tests.ClassesSimpleB[
	]
VSharp.CSharpUtils.Tests.ClassesSimpleC ==> STRUCT VSharp.CSharpUtils.Tests.ClassesSimpleC[
	]
METHOD: System.Boolean VSharp.CSharpUtils.Tests.Conditional.IsMaxEven(System.Int32, System.Int32, System.Int32)
RESULT: !(2 * x < 2 * y) & !(2 * y < z) | !(2 * x < z) & 2 * y < z | !(2 * y < z) & (!(2 * y < z) & 2 * x < 2 * y | 2 * x < z & 2 * y < z) | (!(2 * y < z) & 2 * x < 2 * y | 2 * x < z & 2 * y < z) & 0 == z % 2 & 2 * y < z
HEAP:
1 ==> [| 0: 1; 10: 10000000000; 11: 100000000000; 12: 1000000000000; 13: 10000000000000; 14: 100000000000000; 15: 1E+15; 1: 10; 2: 100; 3: 1000; 4: 10000; 5: 100000; 6: 1000000; 7: 10000000; 8: 100000000; 9: 1000000000 ... 16 ... |]
System.Math ==> STRUCT System.Math[
	| System.Math.E ~> 2.71828182845905
	| System.Math.PI ~> 3.14159265358979
	| System.Math.doubleRoundLimit ~> 1E+16
	| System.Math.maxRoundingDigits ~> 15
	| System.Math.roundPower10Double ~> (HeapRef 1)]
VSharp.CSharpUtils.Tests.Conditional ==> STRUCT VSharp.CSharpUtils.Tests.Conditional[
	]
METHOD: System.Int32 VSharp.CSharpUtils.Tests.Conditional.Always18()
RESULT: 18
HEAP:
VSharp.CSharpUtils.Tests.Conditional ==> STRUCT VSharp.CSharpUtils.Tests.Conditional[
	]
METHOD: System.Int32 VSharp.CSharpUtils.Tests.Conditional.EnsureAlwaysN(System.Int32)
RESULT: n
HEAP:
VSharp.CSharpUtils.Tests.Conditional ==> STRUCT VSharp.CSharpUtils.Tests.Conditional[
	]
METHOD: System.Int32 VSharp.CSharpUtils.Tests.Conditional.FirstEvenGreaterThen7()
RESULT: 8
HEAP:
VSharp.CSharpUtils.Tests.Conditional ==> STRUCT VSharp.CSharpUtils.Tests.Conditional[
	]
METHOD: System.Int32 VSharp.CSharpUtils.Tests.Fibonacci.Fib2()
RESULT: 2
HEAP:
VSharp.CSharpUtils.Tests.Fibonacci ==> STRUCT VSharp.CSharpUtils.Tests.Fibonacci[
	]
METHOD: System.Int32 VSharp.CSharpUtils.Tests.Fibonacci.Fib5()
RESULT: 8
HEAP:
VSharp.CSharpUtils.Tests.Fibonacci ==> STRUCT VSharp.CSharpUtils.Tests.Fibonacci[
	]
METHOD: System.Int32 VSharp.CSharpUtils.Tests.GCD.Gcd1()
RESULT: 1
HEAP:
VSharp.CSharpUtils.Tests.GCD ==> STRUCT VSharp.CSharpUtils.Tests.GCD[
	]
METHOD: System.Int32 VSharp.CSharpUtils.Tests.GCD.Gcd15()
RESULT: 15
HEAP:
VSharp.CSharpUtils.Tests.GCD ==> STRUCT VSharp.CSharpUtils.Tests.GCD[
	]
METHOD: System.Int32 VSharp.CSharpUtils.Tests.Lambdas.Always18()
RESULT: 18
HEAP:
1 ==> <Lambda Expression int32 -> <unknown object>>
VSharp.CSharpUtils.Tests.Lambdas ==> STRUCT VSharp.CSharpUtils.Tests.Lambdas[
	]
METHOD: System.Boolean VSharp.CSharpUtils.Tests.Lambdas.DoubleValue(System.Int32, System.Boolean)
RESULT: True
HEAP:
1 ==> <Lambda Expression int32 -> <unknown object>>
2 ==> <Lambda Expression int32 -> <unknown object>>
VSharp.CSharpUtils.Tests.Lambdas ==> STRUCT VSharp.CSharpUtils.Tests.Lambdas[
	]

METHOD: System.Boolean VSharp.CSharpUtils.Tests.Conditional.TestSwitch(System.Char)
RESULT: UNION[
	| !(A == c) & !(B == c) & !(C == c) & !(D == c) & !(R == c) & T == c ~> <ERROR: (HeapRef 1)>
	| !(T == c) | A == c | B == c | C == c | D == c | R == c ~> (!(B == c) & !(C == c) & !(D == c) & !(R == c) & A == c & T == c | !(B == c) & !(C == c) & !(D == c) & A == c & R == c | !(C == c) & !(D == c) & !(R == c) & B == c & T == c | !(C == c) & !(D == c) & B == c & R == c | !(D == c) & !(R == c) & C == c & T == c | !(D == c) & C == c & R == c | !(R == c) & !(T == c) | !(R == c) & D == c & T == c | D == c & R == c) & (!(R == c) & !(T == c) | (R == c | T == c) & <VOID> < 5 | A == c | B == c | C == c | D == c)]
HEAP:
1 ==> STRUCT System.ArgumentException[
	| System.ArgumentException.m_paramName ~> null
	| System.Exception._HResult ~> -2147024809
	| System.Exception._className ~> null
	| System.Exception._data ~> null
	| System.Exception._dynamicMethods ~> null
	| System.Exception._helpURL ~> null
	| System.Exception._innerException ~> null
	| System.Exception._message ~> null
	| System.Exception._remoteStackIndex ~> 0
	| System.Exception._remoteStackTraceString ~> null
	| System.Exception._safeSerializationManager ~> null
	| System.Exception._source ~> null
	| System.Exception._stackTrace ~> null
	| System.Exception._stackTraceString ~> null
	| System.Exception.captured_traces ~> null
	| System.Exception.native_trace_ips ~> null]
2 ==> STRUCT System.Object[
	]
System.ArgumentException ==> STRUCT System.ArgumentException[
	]
System.Exception ==> STRUCT System.Exception[
	| System.Exception._COMPlusExceptionCode ~> -532462766
	| System.Exception.s_EDILock ~> (HeapRef 2)]
System.Object ==> STRUCT System.Object[
	]
VSharp.CSharpUtils.Tests.Conditional ==> STRUCT VSharp.CSharpUtils.Tests.Conditional[
	]
METHOD: System.Boolean VSharp.CSharpUtils.Tests.Lists.Construct()
RESULT: True
HEAP:
1 ==> STRUCT VSharp.CSharpUtils.Tests.Lists[
	]
2 ==> [|  ... 0 ... |]
3 ==> STRUCT System.Collections.Generic.List`1[T][
	| System.Collections.Generic.List`1._items ~> (HeapRef 5)
	| System.Collections.Generic.List`1._size ~> 4
	| System.Collections.Generic.List`1._syncRoot ~> null
	| System.Collections.Generic.List`1._version ~> 4]
4 ==> [|  ... 4 ... |]
5 ==> [| 0: 1; 1: 2; 2: 3; 3: 4 ... 4 ... |]
6 ==> [|  ... 4 x 1 ... |]
7 ==> [| 0: 5; 1: 6; 2: 7; 3: 8 ... 4 ... |]
System.Array ==> STRUCT System.Array[
	]
System.Collections.Generic.List`1 ==> STRUCT System.Collections.Generic.List`1[T][
	| System.Collections.Generic.List`1._defaultCapacity ~> 4
	| System.Collections.Generic.List`1._emptyArray ~> (HeapRef 2)]
VSharp.CSharpUtils.Tests.Lists ==> STRUCT VSharp.CSharpUtils.Tests.Lists[
	]
<<<<<<< HEAD
METHOD: System.Int32[] VSharp.CSharpUtils.Tests.Lists.Mutate(System.Int32)
RESULT: UNION[
	| !(i < 0) & i < 5 ~> (HeapRef 2)
	| !(i < 5) | i < 0 ~> <ERROR: (HeapRef 3)>]
HEAP:
1 ==> STRUCT VSharp.CSharpUtils.Tests.Lists[
	]
2 ==> UNION[
	| !(i < 0) & i < 5 ~> [| 0: UNION[
	| !(0 == i) ~> 1
	| 0 == i ~> 10]; 1: UNION[
	| !(1 == i) ~> 2
	| 1 == i ~> 10]; 2: UNION[
	| !(2 == i) ~> 3
	| 2 == i ~> 10]; 3: UNION[
	| !(3 == i) ~> 4
	| 3 == i ~> 10]; 4: UNION[
	| !(4 == i) ~> 5
	| 4 == i ~> 10]; i: UNION[
	| !(0 == i) & !(1 == i) & !(2 == i) & !(3 == i) & !(4 == i) ~> 10
	| 0 == i | 1 == i | 2 == i | 3 == i | 4 == i ~> 0] ... 5 ... |]
	| !(i < 5) | i < 0 ~> [| 0: 1; 1: 2; 2: 3; 3: 4; 4: 5 ... 5 ... |]]
3 ==> STRUCT System.IndexOutOfRangeException[
=======
METHOD: System.Int32 VSharp.CSharpUtils.Tests.Lists.LowerBoundTest()
RESULT: 0
HEAP:
1 ==> STRUCT VSharp.CSharpUtils.Tests.Lists[
	]
2 ==> [| 0: 1; 1: 1; 2: 2; 3: 2; 4: 3; 5: 3; 6: 4; 7: 4 ... 4 x 2 ... |]
System.Array ==> STRUCT System.Array[
	]
VSharp.CSharpUtils.Tests.Lists ==> STRUCT VSharp.CSharpUtils.Tests.Lists[
	]
METHOD: System.Int32 VSharp.CSharpUtils.Tests.Lists.LowerBoundExceptionTest(System.Int32[,])
RESULT: <ERROR: (HeapRef 2)>
HEAP:
1 ==> STRUCT VSharp.CSharpUtils.Tests.Lists[
	]
2 ==> STRUCT System.IndexOutOfRangeException[
	| System.Exception._HResult ~> -2146233080
	| System.Exception._className ~> null
	| System.Exception._data ~> null
	| System.Exception._dynamicMethods ~> null
	| System.Exception._helpURL ~> null
	| System.Exception._innerException ~> null
	| System.Exception._message ~> null
	| System.Exception._remoteStackIndex ~> 0
	| System.Exception._remoteStackTraceString ~> null
	| System.Exception._safeSerializationManager ~> null
	| System.Exception._source ~> null
	| System.Exception._stackTrace ~> null
	| System.Exception._stackTraceString ~> null
	| System.Exception.captured_traces ~> null
	| System.Exception.native_trace_ips ~> null]
3 ==> STRUCT System.Object[
	]
System.Array ==> STRUCT System.Array[
	]
System.Exception ==> STRUCT System.Exception[
	| System.Exception._COMPlusExceptionCode ~> -532462766
	| System.Exception.s_EDILock ~> (HeapRef 3)]
System.IndexOutOfRangeException ==> STRUCT System.IndexOutOfRangeException[
	]
System.Object ==> STRUCT System.Object[
	]
VSharp.CSharpUtils.Tests.Lists ==> STRUCT VSharp.CSharpUtils.Tests.Lists[
	]
METHOD: System.Int32 VSharp.CSharpUtils.Tests.Lists.LowerBoundSymbolicTest(System.Int32[,], System.Int32)
RESULT: UNION[
	| !(dimension < 0) & (0 == dimension | 1 == dimension) & dimension < 2 ~> 0
	| !(dimension < 2) | dimension < 0 ~> <ERROR: (HeapRef 2)>]
HEAP:
1 ==> STRUCT VSharp.CSharpUtils.Tests.Lists[
	]
2 ==> STRUCT System.IndexOutOfRangeException[
>>>>>>> 258c1be1
	| System.Exception._HResult ~> -2146233080
	| System.Exception._className ~> null
	| System.Exception._data ~> null
	| System.Exception._dynamicMethods ~> null
	| System.Exception._helpURL ~> null
	| System.Exception._innerException ~> null
	| System.Exception._message ~> null
	| System.Exception._remoteStackIndex ~> 0
	| System.Exception._remoteStackTraceString ~> null
	| System.Exception._safeSerializationManager ~> null
	| System.Exception._source ~> null
	| System.Exception._stackTrace ~> null
	| System.Exception._stackTraceString ~> null
	| System.Exception.captured_traces ~> null
	| System.Exception.native_trace_ips ~> null]
<<<<<<< HEAD
4 ==> STRUCT System.Object[
	]
System.Exception ==> STRUCT System.Exception[
	| System.Exception._COMPlusExceptionCode ~> -532462766
	| System.Exception.s_EDILock ~> (HeapRef 4)]
=======
3 ==> STRUCT System.Object[
	]
System.Array ==> STRUCT System.Array[
	]
System.Exception ==> STRUCT System.Exception[
	| System.Exception._COMPlusExceptionCode ~> -532462766
	| System.Exception.s_EDILock ~> (HeapRef 3)]
>>>>>>> 258c1be1
System.IndexOutOfRangeException ==> STRUCT System.IndexOutOfRangeException[
	]
System.Object ==> STRUCT System.Object[
	]
VSharp.CSharpUtils.Tests.Lists ==> STRUCT VSharp.CSharpUtils.Tests.Lists[
	]
<<<<<<< HEAD
=======
METHOD: System.Int32 VSharp.CSharpUtils.Tests.Lists.UpperBoundTest()
RESULT: 3
HEAP:
1 ==> STRUCT VSharp.CSharpUtils.Tests.Lists[
	]
2 ==> [| 0: 1; 1: 1; 2: 2; 3: 2; 4: 3; 5: 3; 6: 4; 7: 4 ... 4 x 2 ... |]
System.Array ==> STRUCT System.Array[
	]
VSharp.CSharpUtils.Tests.Lists ==> STRUCT VSharp.CSharpUtils.Tests.Lists[
	]
METHOD: System.Int32 VSharp.CSharpUtils.Tests.Lists.RankTest()
RESULT: 2
HEAP:
1 ==> STRUCT VSharp.CSharpUtils.Tests.Lists[
	]
2 ==> [| 0: 1; 1: 1; 2: 2; 3: 2; 4: 3; 5: 3; 6: 4; 7: 4 ... 4 x 2 ... |]
System.Array ==> STRUCT System.Array[
	]
VSharp.CSharpUtils.Tests.Lists ==> STRUCT VSharp.CSharpUtils.Tests.Lists[
	]
>>>>>>> 258c1be1
METHOD: System.Int32 VSharp.CSharpUtils.Tests.Fibonacci.FibUnbound(System.Int32)
RESULT: VSharp.CSharpUtils.Tests.Fibonacci.b4
HEAP:
VSharp.CSharpUtils.Tests.Fibonacci ==> STRUCT VSharp.CSharpUtils.Tests.Fibonacci[
	| VSharp.CSharpUtils.Tests.Fibonacci.a ~> VSharp.CSharpUtils.Tests.Fibonacci.a4
	| VSharp.CSharpUtils.Tests.Fibonacci.b ~> VSharp.CSharpUtils.Tests.Fibonacci.b4]
METHOD: System.Int32 VSharp.CSharpUtils.Tests.Typecast.DownCastObject(System.Object)
RESULT: UNION[
	| !System.Object1 | VSharp.CSharpUtils.Tests.Piece ~> 5
	| !VSharp.CSharpUtils.Tests.Piece & System.Object1 ~> 6]
HEAP:
VSharp.CSharpUtils.Tests.Typecast ==> STRUCT VSharp.CSharpUtils.Tests.Typecast[
	]
METHOD: System.Int32 VSharp.CSharpUtils.Tests.Typecast.DownCastObject2(System.Object, System.Object)
RESULT: UNION[
	| (!System.Object1 | VSharp.CSharpUtils.Tests.Pawn) & (!System.Object1 | VSharp.CSharpUtils.Tests.Piece) | (!System.Object1 | VSharp.CSharpUtils.Tests.Piece) & (!System.Object2 | VSharp.CSharpUtils.Tests.Pawn) ~> 5
	| (!VSharp.CSharpUtils.Tests.Pawn & System.Object1 | !VSharp.CSharpUtils.Tests.Piece & System.Object1) & (!VSharp.CSharpUtils.Tests.Pawn & System.Object2 | !VSharp.CSharpUtils.Tests.Piece & System.Object1) ~> 6]
HEAP:
VSharp.CSharpUtils.Tests.Typecast ==> STRUCT VSharp.CSharpUtils.Tests.Typecast[
	]
METHOD: System.Int32 VSharp.CSharpUtils.Tests.Typecast.UpCast()
RESULT: 15
HEAP:
1 ==> STRUCT VSharp.CSharpUtils.Tests.Pawn[
	| VSharp.CSharpUtils.Tests.Pawn._newField ~> 25
	| VSharp.CSharpUtils.Tests.Piece.Rate ~> 1
	| VSharp.CSharpUtils.Tests.Piece._xCoord ~> 0
	| VSharp.CSharpUtils.Tests.Piece._yCoord ~> 0]
VSharp.CSharpUtils.Tests.Pawn ==> STRUCT VSharp.CSharpUtils.Tests.Pawn[
	]
VSharp.CSharpUtils.Tests.Typecast ==> STRUCT VSharp.CSharpUtils.Tests.Typecast[
	]
METHOD: System.Int32 VSharp.CSharpUtils.Tests.Typecast.DownCastPiece(VSharp.CSharpUtils.Tests.Piece)
RESULT: UNION[
	| !VSharp.CSharpUtils.Tests.Pawn & VSharp.CSharpUtils.Tests.Piece1 ~> 20
	| !VSharp.CSharpUtils.Tests.Piece1 | VSharp.CSharpUtils.Tests.Pawn ~> 10]
HEAP:
VSharp.CSharpUtils.Tests.Typecast ==> STRUCT VSharp.CSharpUtils.Tests.Typecast[
	]
METHOD: System.Int32 VSharp.CSharpUtils.Tests.Typecast.Unboxing(System.Object)
RESULT: UNION[
	| !System.Int32 & System.Object1 ~> 23
	| !System.Object1 | System.Int32 ~> 13]
HEAP:
VSharp.CSharpUtils.Tests.Typecast ==> STRUCT VSharp.CSharpUtils.Tests.Typecast[
	]
METHOD: System.Int32 VSharp.CSharpUtils.Tests.Typecast.TryCast(System.Object)
RESULT: UNION[
	| !System.Object1 | VSharp.CSharpUtils.Tests.Piece ~> 33
	| !VSharp.CSharpUtils.Tests.Piece & System.Object1 ~> 42]
HEAP:
VSharp.CSharpUtils.Tests.Typecast ==> STRUCT VSharp.CSharpUtils.Tests.Typecast[
	]
METHOD: System.Int32 VSharp.CSharpUtils.Tests.Typecast.TryUpCast(VSharp.CSharpUtils.Tests.Piece)
RESULT: 33
HEAP:
VSharp.CSharpUtils.Tests.Typecast ==> STRUCT VSharp.CSharpUtils.Tests.Typecast[
	]
METHOD: System.Int32 VSharp.CSharpUtils.Tests.Typecast.CastAfterNull()
RESULT: 38
HEAP:
1 ==> STRUCT VSharp.CSharpUtils.Tests.Piece[
	| VSharp.CSharpUtils.Tests.Piece.Rate ~> 0
	| VSharp.CSharpUtils.Tests.Piece._xCoord ~> 1
	| VSharp.CSharpUtils.Tests.Piece._yCoord ~> 3]
VSharp.CSharpUtils.Tests.Piece ==> STRUCT VSharp.CSharpUtils.Tests.Piece[
	]
VSharp.CSharpUtils.Tests.Typecast ==> STRUCT VSharp.CSharpUtils.Tests.Typecast[
	]
METHOD: VSharp.CSharpUtils.Tests.Pawn VSharp.CSharpUtils.Tests.Typecast.TypeCast(System.Object)
RESULT: UNION[
	| !System.Object1 | VSharp.CSharpUtils.Tests.Pawn ~> STRUCT <Subtype of VSharp.CSharpUtils.Tests.Pawn>[
	]
	| !VSharp.CSharpUtils.Tests.Pawn & System.Object1 ~> <ERROR: (HeapRef 1)>]
HEAP:
1 ==> STRUCT System.InvalidCastException[
	| System.Exception._HResult ~> -2147467262
	| System.Exception._className ~> null
	| System.Exception._data ~> null
	| System.Exception._dynamicMethods ~> null
	| System.Exception._helpURL ~> null
	| System.Exception._innerException ~> null
	| System.Exception._message ~> null
	| System.Exception._remoteStackIndex ~> 0
	| System.Exception._remoteStackTraceString ~> null
	| System.Exception._safeSerializationManager ~> null
	| System.Exception._source ~> null
	| System.Exception._stackTrace ~> null
	| System.Exception._stackTraceString ~> null
	| System.Exception.captured_traces ~> null
	| System.Exception.native_trace_ips ~> null]
2 ==> STRUCT System.Object[
	]
System.Exception ==> STRUCT System.Exception[
	| System.Exception._COMPlusExceptionCode ~> -532462766
	| System.Exception.s_EDILock ~> (HeapRef 2)]
System.InvalidCastException ==> STRUCT System.InvalidCastException[
	]
System.Object ==> STRUCT System.Object[
	]
VSharp.CSharpUtils.Tests.Typecast ==> STRUCT VSharp.CSharpUtils.Tests.Typecast[
	]
METHOD: System.Int32 VSharp.CSharpUtils.Tests.Typecast.CheckCastNullWithTrick()
RESULT: 20
HEAP:
VSharp.CSharpUtils.Tests.Typecast ==> STRUCT VSharp.CSharpUtils.Tests.Typecast[
	]<|MERGE_RESOLUTION|>--- conflicted
+++ resolved
@@ -1471,7 +1471,6 @@
 	| System.Collections.Generic.List`1._emptyArray ~> (HeapRef 2)]
 VSharp.CSharpUtils.Tests.Lists ==> STRUCT VSharp.CSharpUtils.Tests.Lists[
 	]
-<<<<<<< HEAD
 METHOD: System.Int32[] VSharp.CSharpUtils.Tests.Lists.Mutate(System.Int32)
 RESULT: UNION[
 	| !(i < 0) & i < 5 ~> (HeapRef 2)
@@ -1495,7 +1494,32 @@
 	| 0 == i | 1 == i | 2 == i | 3 == i | 4 == i ~> 0] ... 5 ... |]
 	| !(i < 5) | i < 0 ~> [| 0: 1; 1: 2; 2: 3; 3: 4; 4: 5 ... 5 ... |]]
 3 ==> STRUCT System.IndexOutOfRangeException[
-=======
+	| System.Exception._HResult ~> -2146233080
+	| System.Exception._className ~> null
+	| System.Exception._data ~> null
+	| System.Exception._dynamicMethods ~> null
+	| System.Exception._helpURL ~> null
+	| System.Exception._innerException ~> null
+	| System.Exception._message ~> null
+	| System.Exception._remoteStackIndex ~> 0
+	| System.Exception._remoteStackTraceString ~> null
+	| System.Exception._safeSerializationManager ~> null
+	| System.Exception._source ~> null
+	| System.Exception._stackTrace ~> null
+	| System.Exception._stackTraceString ~> null
+	| System.Exception.captured_traces ~> null
+	| System.Exception.native_trace_ips ~> null]
+4 ==> STRUCT System.Object[
+	]
+System.Exception ==> STRUCT System.Exception[
+	| System.Exception._COMPlusExceptionCode ~> -532462766
+	| System.Exception.s_EDILock ~> (HeapRef 4)]
+System.IndexOutOfRangeException ==> STRUCT System.IndexOutOfRangeException[
+	]
+System.Object ==> STRUCT System.Object[
+	]
+VSharp.CSharpUtils.Tests.Lists ==> STRUCT VSharp.CSharpUtils.Tests.Lists[
+	]
 METHOD: System.Int32 VSharp.CSharpUtils.Tests.Lists.LowerBoundTest()
 RESULT: 0
 HEAP:
@@ -1548,7 +1572,6 @@
 1 ==> STRUCT VSharp.CSharpUtils.Tests.Lists[
 	]
 2 ==> STRUCT System.IndexOutOfRangeException[
->>>>>>> 258c1be1
 	| System.Exception._HResult ~> -2146233080
 	| System.Exception._className ~> null
 	| System.Exception._data ~> null
@@ -1564,13 +1587,6 @@
 	| System.Exception._stackTraceString ~> null
 	| System.Exception.captured_traces ~> null
 	| System.Exception.native_trace_ips ~> null]
-<<<<<<< HEAD
-4 ==> STRUCT System.Object[
-	]
-System.Exception ==> STRUCT System.Exception[
-	| System.Exception._COMPlusExceptionCode ~> -532462766
-	| System.Exception.s_EDILock ~> (HeapRef 4)]
-=======
 3 ==> STRUCT System.Object[
 	]
 System.Array ==> STRUCT System.Array[
@@ -1578,15 +1594,12 @@
 System.Exception ==> STRUCT System.Exception[
 	| System.Exception._COMPlusExceptionCode ~> -532462766
 	| System.Exception.s_EDILock ~> (HeapRef 3)]
->>>>>>> 258c1be1
 System.IndexOutOfRangeException ==> STRUCT System.IndexOutOfRangeException[
 	]
 System.Object ==> STRUCT System.Object[
 	]
 VSharp.CSharpUtils.Tests.Lists ==> STRUCT VSharp.CSharpUtils.Tests.Lists[
 	]
-<<<<<<< HEAD
-=======
 METHOD: System.Int32 VSharp.CSharpUtils.Tests.Lists.UpperBoundTest()
 RESULT: 3
 HEAP:
@@ -1607,7 +1620,6 @@
 	]
 VSharp.CSharpUtils.Tests.Lists ==> STRUCT VSharp.CSharpUtils.Tests.Lists[
 	]
->>>>>>> 258c1be1
 METHOD: System.Int32 VSharp.CSharpUtils.Tests.Fibonacci.FibUnbound(System.Int32)
 RESULT: VSharp.CSharpUtils.Tests.Fibonacci.b4
 HEAP:
