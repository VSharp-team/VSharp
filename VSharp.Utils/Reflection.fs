namespace VSharp

open System
open System.Reflection
open VSharp.CSharpUtils

module public Reflection =

    // ----------------------------- Binding Flags ------------------------------

    let staticBindingFlags =
        let (|||) = Microsoft.FSharp.Core.Operators.(|||)
        BindingFlags.IgnoreCase ||| BindingFlags.DeclaredOnly |||
        BindingFlags.Static ||| BindingFlags.NonPublic ||| BindingFlags.Public
    let instanceBindingFlags =
        let (|||) = Microsoft.FSharp.Core.Operators.(|||)
        BindingFlags.IgnoreCase ||| BindingFlags.DeclaredOnly |||
        BindingFlags.Instance ||| BindingFlags.NonPublic ||| BindingFlags.Public
    let allBindingFlags =
        let (|||) = Microsoft.FSharp.Core.Operators.(|||)
        staticBindingFlags ||| instanceBindingFlags

    // --------------------------- Metadata Resolving ---------------------------

    let private retrieveMethodsGenerics (method : MethodBase) =
        match method with
        | :? MethodInfo as mi -> mi.GetGenericArguments()
        | :? ConstructorInfo -> null
        | _ -> __notImplemented__()

    let resolveField (method : MethodBase) fieldToken =
        let methodsGenerics = retrieveMethodsGenerics method
        let typGenerics = method.DeclaringType.GetGenericArguments()
        method.Module.ResolveField (fieldToken, typGenerics, methodsGenerics)

    let resolveType (method : MethodBase) typeToken =
        let typGenerics = method.DeclaringType.GetGenericArguments()
        let methodGenerics = retrieveMethodsGenerics method
        method.Module.ResolveType(typeToken, typGenerics, methodGenerics)

    let resolveMethod (method : MethodBase) methodToken =
        let typGenerics = method.DeclaringType.GetGenericArguments()
        let methodGenerics = retrieveMethodsGenerics method
        method.Module.ResolveMethod(methodToken, typGenerics, methodGenerics)

    let resolveToken (method : MethodBase) token =
        let typGenerics = method.DeclaringType.GetGenericArguments()
        let methodGenerics = retrieveMethodsGenerics method
        method.Module.ResolveMember(token, typGenerics, methodGenerics)

    // --------------------------------- Methods --------------------------------

    let public GetFullMethodName (methodBase : MethodBase) =
        let returnType =
            match methodBase with
            | :? ConstructorInfo -> typedefof<System.Void>.FullName
            | :? MethodInfo as mi -> mi.ReturnType.FullName
            | _ -> internalfail "unknown MethodBase"
        methodBase.GetParameters()
        |> Seq.map (fun param -> param.ParameterType.FullName)
        |> if methodBase.IsStatic then id else Seq.cons "this"
        |> join ", "
        |> sprintf "%s %s.%s(%s)" returnType methodBase.DeclaringType.FullName methodBase.Name

    // --------------------------------- Fields ---------------------------------

<<<<<<< HEAD
    let wrapField (field : FieldInfo) =
        {declaringType = safeGenericTypeDefinition field.DeclaringType; name = field.Name; typ = field.FieldType}
=======
    let getFullNameOfField (field : FieldInfo) =
        let getBlockName (field : FieldInfo) =
            (safeGenericTypeDefinition field.DeclaringType).FullName.Replace(".", "::").Replace("+", "::")
        let fieldName =
            if field.IsStatic then field.Name
            else sprintf "%s::%s" (getBlockName field) field.Name
        FieldId fieldName
>>>>>>> 7c940c7e

    let rec private retrieveFields isStatic f (t : System.Type) =
        let staticFlag = if isStatic then BindingFlags.Static else BindingFlags.Instance
        let flags = BindingFlags.Public ||| BindingFlags.NonPublic ||| staticFlag
        let fields = t.GetFields(flags)
        let ourFields = f fields
        if isStatic || t.BaseType = null then ourFields
        else Array.append (retrieveFields false f t.BaseType) ourFields

    let retrieveNonStaticFields t = retrieveFields false id t

    let fieldsOf isStatic (t : System.Type) =
        let extractFieldInfo (field : FieldInfo) =
            // Events may appear at this point. Filtering them out...
            if field.FieldType.IsSubclassOf(typeof<MulticastDelegate>) then None
<<<<<<< HEAD
            else Some (wrapField field, field.FieldType)
        retrieveFields isStatic (FSharp.Collections.Array.choose extractFieldInfo) t

    // Returns pair (valueFieldInfo, hasValueFieldInfo)
    let fieldsOfNullable typ =
        let fs = fieldsOf false typ
        match fs with
        | [|(f1, _); (f2, _)|] when f1.name.Contains("value", StringComparison.OrdinalIgnoreCase) && f2.name.Contains("hasValue", StringComparison.OrdinalIgnoreCase) -> f1, f2
        | [|(f1, _); (f2, _)|] when f1.name.Contains("hasValue", StringComparison.OrdinalIgnoreCase) && f2.name.Contains("value", StringComparison.OrdinalIgnoreCase) -> f2, f1
        | _ -> internalfailf "%O has unexpected fields {%O}! Probably your .NET implementation is not supported :(" typ.FullName (fs |> Array.map (fun (f, _) -> f.name) |> join ", ")

    let stringLengthField, stringFirstCharField =
        let fs = fieldsOf false typeof<string>
        match fs with
        | [|(f1, _); (f2, _)|] when f1.name.Contains("length", StringComparison.OrdinalIgnoreCase) && f2.name.Contains("firstChar", StringComparison.OrdinalIgnoreCase) -> f1, f2
        | [|(f1, _); (f2, _)|] when f1.name.Contains("firstChar", StringComparison.OrdinalIgnoreCase) && f2.name.Contains("length", StringComparison.OrdinalIgnoreCase) -> f2, f1
        | _ -> internalfailf "System.String has unexpected fields {%O}! Probably your .NET implementation is not supported :(" (fs |> Array.map (fun (f, _) -> f.name) |> join ", ")

    let emptyStringField =
        let fs = fieldsOf true typeof<string>
        match fs |> Array.tryFind (fun (f, _) -> f.name.Contains("empty", StringComparison.OrdinalIgnoreCase)) with
        | Some(f, _) -> f
        | None -> internalfailf "System.String has unexpected static fields {%O}! Probably your .NET implementation is not supported :(" (fs |> Array.map (fun (f, _) -> f.name) |> join ", ")
=======
            else Some (getFullNameOfField field, field.FieldType)
        retrieveFields isStatic (FSharp.Collections.Array.choose extractFieldInfo) t
>>>>>>> 7c940c7e
<|MERGE_RESOLUTION|>--- conflicted
+++ resolved
@@ -50,32 +50,24 @@
 
     // --------------------------------- Methods --------------------------------
 
+    // TODO: what if return type is generic?
+    let public GetMethodReturnType : MethodBase -> Type = function
+        | :? ConstructorInfo -> typeof<System.Void>
+        | :? MethodInfo as m -> m.ReturnType
+        | _ -> internalfail "unknown MethodBase"
+
     let public GetFullMethodName (methodBase : MethodBase) =
-        let returnType =
-            match methodBase with
-            | :? ConstructorInfo -> typedefof<System.Void>.FullName
-            | :? MethodInfo as mi -> mi.ReturnType.FullName
-            | _ -> internalfail "unknown MethodBase"
+        let returnType = GetMethodReturnType methodBase
         methodBase.GetParameters()
         |> Seq.map (fun param -> param.ParameterType.FullName)
         |> if methodBase.IsStatic then id else Seq.cons "this"
         |> join ", "
-        |> sprintf "%s %s.%s(%s)" returnType methodBase.DeclaringType.FullName methodBase.Name
+        |> sprintf "%s %s.%s(%s)" returnType.FullName methodBase.DeclaringType.FullName methodBase.Name
 
     // --------------------------------- Fields ---------------------------------
 
-<<<<<<< HEAD
     let wrapField (field : FieldInfo) =
         {declaringType = safeGenericTypeDefinition field.DeclaringType; name = field.Name; typ = field.FieldType}
-=======
-    let getFullNameOfField (field : FieldInfo) =
-        let getBlockName (field : FieldInfo) =
-            (safeGenericTypeDefinition field.DeclaringType).FullName.Replace(".", "::").Replace("+", "::")
-        let fieldName =
-            if field.IsStatic then field.Name
-            else sprintf "%s::%s" (getBlockName field) field.Name
-        FieldId fieldName
->>>>>>> 7c940c7e
 
     let rec private retrieveFields isStatic f (t : System.Type) =
         let staticFlag = if isStatic then BindingFlags.Static else BindingFlags.Instance
@@ -91,7 +83,6 @@
         let extractFieldInfo (field : FieldInfo) =
             // Events may appear at this point. Filtering them out...
             if field.FieldType.IsSubclassOf(typeof<MulticastDelegate>) then None
-<<<<<<< HEAD
             else Some (wrapField field, field.FieldType)
         retrieveFields isStatic (FSharp.Collections.Array.choose extractFieldInfo) t
 
@@ -114,8 +105,4 @@
         let fs = fieldsOf true typeof<string>
         match fs |> Array.tryFind (fun (f, _) -> f.name.Contains("empty", StringComparison.OrdinalIgnoreCase)) with
         | Some(f, _) -> f
-        | None -> internalfailf "System.String has unexpected static fields {%O}! Probably your .NET implementation is not supported :(" (fs |> Array.map (fun (f, _) -> f.name) |> join ", ")
-=======
-            else Some (getFullNameOfField field, field.FieldType)
-        retrieveFields isStatic (FSharp.Collections.Array.choose extractFieldInfo) t
->>>>>>> 7c940c7e
+        | None -> internalfailf "System.String has unexpected static fields {%O}! Probably your .NET implementation is not supported :(" (fs |> Array.map (fun (f, _) -> f.name) |> join ", ")