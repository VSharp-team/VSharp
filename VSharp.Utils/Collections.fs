namespace VSharp

open System.Collections.Generic

module public Seq =
<<<<<<< HEAD
    let filterMap mapper xs =
        seq { for x in xs do
                match mapper x with
                | Some y -> yield y
                | None -> () }
=======
    let foldi f st xs =
        let i = ref (-1)
        Seq.fold (fun s t ->
            i := !i + 1
            f s !i t) st xs
>>>>>>> a442e1ad

    let public (|Cons|Empty|) s =
        if Seq.isEmpty s then Empty
        else Cons (Seq.head s, Seq.tail s)

module public List =
    let rec private mappedPartitionAcc f left right = function
        | [] -> (List.rev left, List.rev right)
        | x::xs ->
            match f x with
            | Some m -> mappedPartitionAcc f (m::left) right xs
            | None -> mappedPartitionAcc f left (x::right) xs

    let public mappedPartition f xs =
        mappedPartitionAcc f [] [] xs

    let rec public map2Different f xs1 xs2 =
        match xs1, xs2 with
        | Seq.Empty, [] -> []
        | Seq.Empty, x2::xs2' -> f None (Some x2) :: map2Different f xs1 xs2'
        | Seq.Cons(x1, xs1'), [] -> f (Some x1) None :: map2Different f xs1' xs2
        | Seq.Cons(x1, xs1'), x2::xs2' -> f (Some x1) (Some x2) :: map2Different f xs1' xs2'

    let public append3 xs ys zs = List.append xs (List.append ys zs)

    let rec public filterMap2 mapper xs ys =
        match xs, ys with
        | [], [] -> []
        | x::xs, y::ys ->
            let z = mapper x y
            optCons (filterMap2 mapper xs ys) z
        | _ -> internalfail "filterMap2 expects lists of equal lengths"

    let public unique = function
        | [] -> internalfail "unexpected non-empty list"
        | x::xs ->
            assert(List.forall ((=)x) xs)
            x

    let public minus xs ys =
        let l1 = List.length xs
        let l2 = List.length ys
        let result, tail = List.splitAt (l2 - l1) xs
        assert(tail = ys)
        result

    let rec public changeLast f xs =
        let cons x = function
            | [] -> [f x]
            | xs -> x :: xs
        List.foldBack cons xs []

module public Map =
    let public add2 (map : Map<'a, 'b>) key value = map.Add(key, value)

    let foldMap mapping state table =
        let mapFolder (map, state) key value =
            let newValue, newState = mapping key state value
            (Map.add key newValue map, newState)
        Map.fold mapFolder (Map.empty, state) table

    let filterMap mapping map =
        Map.fold
            (fun m k v ->
                match mapping k v with
                | Some v' -> Map.add k v' m
                | None -> m)
            Map.empty map

module public Dict =
    let public getValueOrUpdate (dict : IDictionary<'a, 'b>) key fallback =
        if dict.ContainsKey(key) then dict.[key]
        else
            let newVal = fallback()
            dict.Add(key, newVal)
            newVal

    let public tryGetValue (dict : IDictionary<'a, 'b>) key defaultValue =
        if dict.ContainsKey(key) then dict.[key]
        else defaultValue

<<<<<<< HEAD
    let public tryGetValue2 (dict : System.Collections.Generic.IDictionary<'a, 'b>) key defaultValue =
        if dict.ContainsKey(key) then dict.[key]
        else defaultValue()
=======
    let public ofSeq<'a, 'b when 'a : equality> (s : seq<'a * 'b>) : IDictionary<'a, 'b> =
        let result = new Dictionary<'a, 'b>()
        Seq.iter result.Add s
        result :> IDictionary<'a, 'b>

    let public equals (dict1 : IDictionary<'a,'b>) (dict2 : IDictionary<'a, 'b>) =
        dict1.Keys.Count = dict2.Keys.Count &&
        dict1.Keys |> Seq.forall (fun k -> dict2.ContainsKey(k) && obj.Equals(dict2.[k], dict1.[k]));

type 'a stack = 'a list
>>>>>>> a442e1ad

module public Stack =

    let peek = function
        | [] -> failwith "Attempt to peak head of an empty stack"
        | hd::tl -> hd

    let pop = function
        | [] -> failwith "Attempt to pop an empty stack"
        | hd::tl -> tl

    let push stack element = element::stack

    let updateHead stack newHd = push (pop stack) newHd

    let updateMiddle stack idx newVal =
        let rec updateMiddleRec xs idx acc =
            match xs with
            | [] -> acc
            | x::xs' when idx = 0 -> updateMiddleRec xs' (idx - 1) (newVal::acc)
            | x::xs' -> updateMiddleRec xs' (idx - 1) (x::acc)
        updateMiddleRec stack ((List.length stack) - idx - 1) [] |> List.rev

    let empty = List.empty

    let singleton = List.singleton

    let isEmpty = List.isEmpty

    let middle idx stack = List.item ((List.length stack) - idx - 1) stack

    let size = List.length

    let tryFindBottom = List.tryFindBack

type 'a nonEmptyList = 'a * 'a list

module public NonEmptyList =
    let ofList : 'a list -> 'a nonEmptyList = function
        | x::xs -> (x, xs)
        | _ -> internalfail "constructing non-empty list from empty list"

    let toList (x, xs) = x::xs<|MERGE_RESOLUTION|>--- conflicted
+++ resolved
@@ -3,19 +3,11 @@
 open System.Collections.Generic
 
 module public Seq =
-<<<<<<< HEAD
-    let filterMap mapper xs =
-        seq { for x in xs do
-                match mapper x with
-                | Some y -> yield y
-                | None -> () }
-=======
     let foldi f st xs =
         let i = ref (-1)
         Seq.fold (fun s t ->
             i := !i + 1
             f s !i t) st xs
->>>>>>> a442e1ad
 
     let public (|Cons|Empty|) s =
         if Seq.isEmpty s then Empty
@@ -97,11 +89,10 @@
         if dict.ContainsKey(key) then dict.[key]
         else defaultValue
 
-<<<<<<< HEAD
     let public tryGetValue2 (dict : System.Collections.Generic.IDictionary<'a, 'b>) key defaultValue =
         if dict.ContainsKey(key) then dict.[key]
         else defaultValue()
-=======
+
     let public ofSeq<'a, 'b when 'a : equality> (s : seq<'a * 'b>) : IDictionary<'a, 'b> =
         let result = new Dictionary<'a, 'b>()
         Seq.iter result.Add s
@@ -112,7 +103,6 @@
         dict1.Keys |> Seq.forall (fun k -> dict2.ContainsKey(k) && obj.Equals(dict2.[k], dict1.[k]));
 
 type 'a stack = 'a list
->>>>>>> a442e1ad
 
 module public Stack =
 
