namespace VSharp.Core

open System.Reflection.Emit
open VSharp
open VSharp.Core
open VSharp.TypeUtils
open VSharp.CSharpUtils
open VSharp.Core.Common

module Calculator1 =

    // TODO: add all other operations and cache delegates
    type binaryDelegateType = delegate of obj * obj -> obj

    let Add(x : obj, y : obj, t : System.Type) =
        assert(isNumeric <| x.GetType() && isNumeric <| y.GetType())
        let args = [| typeof<obj>; typeof<obj> |]
        let add = DynamicMethod("Add", typeof<obj>, args)
        let il = add.GetILGenerator(256)
        il.Emit(OpCodes.Ldarg_0)
        il.Emit(OpCodes.Unbox_Any, x.GetType())
        il.Emit(OpCodes.Ldarg_1)
        il.Emit(OpCodes.Unbox_Any, y.GetType())
        il.Emit(OpCodes.Add)
        il.Emit(OpCodes.Box, t)
        il.Emit(OpCodes.Ret)
        let add = add.CreateDelegate(typeof<binaryDelegateType>) :?> binaryDelegateType
        add.Invoke(x, y)

    let AddOvf(x : obj, y : obj, t : System.Type) =
        assert(isNumeric <| x.GetType() && isNumeric <| y.GetType())
        let args = [| typeof<obj>; typeof<obj> |]
<<<<<<< HEAD
        let add = DynamicMethod("Add", typeof<obj>, args)
        let il = add.GetILGenerator(256)
=======
        let addOvf = DynamicMethod("AddOvf", typeof<obj>, args)
        let il = addOvf.GetILGenerator(256)
>>>>>>> 24692bb8
        il.Emit(OpCodes.Ldarg_0)
        il.Emit(OpCodes.Unbox_Any, x.GetType())
        il.Emit(OpCodes.Ldarg_1)
        il.Emit(OpCodes.Unbox_Any, y.GetType())
        il.Emit(OpCodes.Add_Ovf)
        il.Emit(OpCodes.Box, t)
        il.Emit(OpCodes.Ret)
<<<<<<< HEAD
        let add = add.CreateDelegate(typeof<binaryDelegateType>) :?> binaryDelegateType
        add.Invoke(x, y)
=======
        let addOvf = addOvf.CreateDelegate(typeof<binaryDelegateType>) :?> binaryDelegateType
        addOvf.Invoke(x, y)
>>>>>>> 24692bb8

    let Sub(x : obj, y : obj, t : System.Type) =
        assert(isNumeric <| x.GetType() && isNumeric <| y.GetType())
        let args = [| typeof<obj>; typeof<obj> |]
        let sub = DynamicMethod("Sub", typeof<obj>, args)
        let il = sub.GetILGenerator(256)
        il.Emit(OpCodes.Ldarg_0)
        il.Emit(OpCodes.Unbox_Any, x.GetType())
        il.Emit(OpCodes.Ldarg_1)
        il.Emit(OpCodes.Unbox_Any, y.GetType())
        il.Emit(OpCodes.Sub)
        il.Emit(OpCodes.Box, t)
        il.Emit(OpCodes.Ret)
        let sub = sub.CreateDelegate(typeof<binaryDelegateType>) :?> binaryDelegateType
        sub.Invoke(x, y)

    let Mul(x : obj, y : obj, t : System.Type) =
        assert(isNumeric <| x.GetType() && isNumeric <| y.GetType())
        let args = [| typeof<obj>; typeof<obj> |]
        let mul = DynamicMethod("Mul", typeof<obj>, args)
        let il = mul.GetILGenerator(256)
        il.Emit(OpCodes.Ldarg_0)
        il.Emit(OpCodes.Unbox_Any, x.GetType())
        il.Emit(OpCodes.Ldarg_1)
        il.Emit(OpCodes.Unbox_Any, y.GetType())
        il.Emit(OpCodes.Mul)
        il.Emit(OpCodes.Box, t)
        il.Emit(OpCodes.Ret)
        let mul = mul.CreateDelegate(typeof<binaryDelegateType>) :?> binaryDelegateType
        mul.Invoke(x, y)

    let MulOvf(x : obj, y : obj, t : System.Type) =
        assert(isNumeric <| x.GetType() && isNumeric <| y.GetType())
        let args = [| typeof<obj>; typeof<obj> |]
<<<<<<< HEAD
        let mul = DynamicMethod("Mul", typeof<obj>, args)
        let il = mul.GetILGenerator(256)
=======
        let mulOvf = DynamicMethod("MulOvf", typeof<obj>, args)
        let il = mulOvf.GetILGenerator(256)
>>>>>>> 24692bb8
        il.Emit(OpCodes.Ldarg_0)
        il.Emit(OpCodes.Unbox_Any, x.GetType())
        il.Emit(OpCodes.Ldarg_1)
        il.Emit(OpCodes.Unbox_Any, y.GetType())
        il.Emit(OpCodes.Mul_Ovf)
        il.Emit(OpCodes.Box, t)
        il.Emit(OpCodes.Ret)
<<<<<<< HEAD
        let mul = mul.CreateDelegate(typeof<binaryDelegateType>) :?> binaryDelegateType
        mul.Invoke(x, y)
=======
        let mulOvf = mulOvf.CreateDelegate(typeof<binaryDelegateType>) :?> binaryDelegateType
        mulOvf.Invoke(x, y)
>>>>>>> 24692bb8

    let Div(x : obj, y : obj, t : System.Type) =
        assert(isNumeric <| x.GetType() && isNumeric <| y.GetType())
        let args = [| typeof<obj>; typeof<obj> |]
        let div = DynamicMethod("Div", typeof<obj>, args)
        let il = div.GetILGenerator(256)
        il.Emit(OpCodes.Ldarg_0)
        il.Emit(OpCodes.Unbox_Any, x.GetType())
        il.Emit(OpCodes.Ldarg_1)
        il.Emit(OpCodes.Unbox_Any, y.GetType())
        il.Emit(OpCodes.Div)
        il.Emit(OpCodes.Box, t)
        il.Emit(OpCodes.Ret)
        let div = div.CreateDelegate(typeof<binaryDelegateType>) :?> binaryDelegateType
        div.Invoke(x, y)

    let ShiftRight(x : obj, y : obj, t : System.Type) =
        assert(isNumeric <| x.GetType() && isNumeric <| y.GetType())
        let args = [| typeof<obj>; typeof<obj> |]
        let shr = DynamicMethod("ShiftRight", typeof<obj>, args)
        let il = shr.GetILGenerator(256)
        il.Emit(OpCodes.Ldarg_0)
        il.Emit(OpCodes.Unbox_Any, x.GetType())
        il.Emit(OpCodes.Ldarg_1)
        il.Emit(OpCodes.Unbox_Any, y.GetType())
        il.Emit(OpCodes.Shr)
        il.Emit(OpCodes.Box, t)
        il.Emit(OpCodes.Ret)
        let shr = shr.CreateDelegate(typeof<binaryDelegateType>) :?> binaryDelegateType
        shr.Invoke(x, y)

    type compareDelegateType = delegate of obj * obj -> int

    let Compare(x : obj, y : obj) : int =
        assert(isNumeric <| x.GetType() && isNumeric <| y.GetType())
        let args = [| typeof<obj>; typeof<obj> |]
        let compare = DynamicMethod("Compare", typeof<int>, args)
        let il = compare.GetILGenerator(256)
        let eq = il.DefineLabel()
        let gt = il.DefineLabel()
        let lt = il.DefineLabel()
        let xType = x.GetType()
        let yType = y.GetType()

        // TODO: each opcode should have it's concrete version, so cgt.un calls exactly cgt.un
        let areUnsigned = isUnsigned xType && isUnsigned yType

        il.Emit(OpCodes.Ldarg_0)
        il.Emit(OpCodes.Unbox_Any, xType)
        il.Emit(OpCodes.Ldarg_1)
        il.Emit(OpCodes.Unbox_Any, yType)
        il.Emit(OpCodes.Ceq)
        il.Emit(OpCodes.Brtrue, eq)

        il.Emit(OpCodes.Ldarg_0)
        il.Emit(OpCodes.Unbox_Any, xType)
        il.Emit(OpCodes.Ldarg_1)
        il.Emit(OpCodes.Unbox_Any, yType)
        if areUnsigned then il.Emit(OpCodes.Cgt_Un)
        else il.Emit(OpCodes.Cgt)
        il.Emit(OpCodes.Brtrue, gt)

        il.Emit(OpCodes.Ldarg_0)
        il.Emit(OpCodes.Unbox_Any, xType)
        il.Emit(OpCodes.Ldarg_1)
        il.Emit(OpCodes.Unbox_Any, yType)
        if areUnsigned then il.Emit(OpCodes.Clt_Un)
        else il.Emit(OpCodes.Clt)
        il.Emit(OpCodes.Brtrue, lt)

        il.MarkLabel(eq)
        il.Emit(OpCodes.Ldc_I4_0)
        il.Emit(OpCodes.Ret)

        il.MarkLabel(gt)
        il.Emit(OpCodes.Ldc_I4_1)
        il.Emit(OpCodes.Ret)

        il.MarkLabel(lt)
        il.Emit(OpCodes.Ldc_I4_M1)
        il.Emit(OpCodes.Ret)

        let compare = compare.CreateDelegate(typeof<compareDelegateType>) :?> compareDelegateType
        compare.Invoke(x, y)

    type unaryToIntDelegateType = delegate of obj -> int

    let IsZero x =
        assert(isNumeric <| x.GetType())
        let args = [| typeof<obj> |]
        let isZero = DynamicMethod("IsZero", typeof<int>, args)
        let il = isZero.GetILGenerator(256)
        let zeroCase = il.DefineLabel()
        il.Emit(OpCodes.Ldarg_0)
        il.Emit(OpCodes.Unbox_Any, x.GetType())
        il.Emit(OpCodes.Brfalse, zeroCase)
        il.Emit(OpCodes.Ldc_I4_0)
        il.Emit(OpCodes.Ret)
        il.MarkLabel(zeroCase)
        il.Emit(OpCodes.Ldc_I4_1)
        il.Emit(OpCodes.Ret)
        let isZero = isZero.CreateDelegate(typeof<unaryToIntDelegateType>) :?> unaryToIntDelegateType
        isZero.Invoke(x) = 1

    type unaryToObjDelegateType = delegate of obj -> obj

    let BitwiseNot(x : obj, t : System.Type) =
        assert(x <> null && isNumeric <| x.GetType())
        let args = [| typeof<obj> |]
        let bitwiseNot = DynamicMethod("BitwiseNot", typeof<obj>, args)
        let il = bitwiseNot.GetILGenerator(256)
        il.Emit(OpCodes.Ldarg_0)
        il.Emit(OpCodes.Unbox_Any, x.GetType())
        il.Emit(OpCodes.Not)
        il.Emit(OpCodes.Box, t)
        il.Emit(OpCodes.Ret)
<<<<<<< HEAD
        let mul = bitwiseNot.CreateDelegate(typeof<unaryToObjDelegateType>) :?> unaryToObjDelegateType
        mul.Invoke(x)
=======
        let bitwiseNot = bitwiseNot.CreateDelegate(typeof<unaryToObjDelegateType>) :?> unaryToObjDelegateType
        bitwiseNot.Invoke(x)
>>>>>>> 24692bb8

[<AutoOpen>]
module internal Arithmetics =

    let private bool = typeof<bool>

    let private makeAddition t x y k =
        makeBinary OperationType.Add x y t |> k

    let private makeProduct t x y k =
        makeBinary OperationType.Multiply x y t |> k

    let private makeShift op t x y k =
        makeBinary op x y t |> k


// ------------------------------- Simplification of "+" -------------------------------

    let private simplifyConcreteAddition t x y =
        castConcrete (Calculator1.Add(x, y, t)) t
//        castConcrete (Calculator.Add(x, y, t)) t

    let rec private simplifyAdditionToSum t a b y matched unmatched =
        // Simplifying (a + b) + y at this step
        match a.term, b.term, y.term with
        // (a + b) + y = (a + y) + b if a and y concrete and unchecked
        | Concrete(aval, _), _, Concrete(yval, _) ->
            let x = simplifyConcreteAddition t aval yval
            simplifyAddition t x b matched
        // ((-y) + b) + y = b if unchecked
        | UnaryMinus(a, _), _, _ when a = y -> matched b
        // (a + (-y)) + y = a if unchecked
        | _, UnaryMinus(b, _), _ when b = y -> matched a
        // (a + b) + (-a) = b if unchecked
        | _, _, UnaryMinus(y, _) when a = y -> matched b
        // (a + b) + (-b) = a if unchecked
        | _, _, UnaryMinus(y, _) when b = y -> matched a
        | _ -> unmatched ()
            // Trying to simplify pairwise combinations of x- and y-summands
//            let summandsOfY =
//                match y with
//                | Add(c, d, _) -> [c; d]
//                | _ -> [y]
//            simplifyPairwiseCombinations
//                [a; b]
//                summandsOfY
//                t
//                id
//                simplifyAdditionExt
//                (simplifyAddition t)
//                matched
//                unmatched

    and private simplifyAdditionToUnaryMinus t x y matched unmatched =
        // Simplifying (-x) + y at this step
        match x with
        // (-y) + y = 0
        | _ when x = y -> castConcrete 0 t |> matched
        // -(y + b) = -b
        | Add(a, b, _) when a = y -> matched b
        // -(a + y) = -a
        | Add(a, b, _) when b = y -> matched a
        | _ -> unmatched ()

    and private simplifyAdditionToProduct t a b y matched unmatched =
        // Simplifying (a * b) + y at this step
        match a.term, y with
        // (a * y) + y = (a + 1) * y if unckecked and a is concrete
        | Concrete(aval, atyp), _ when b = y ->
            let aPlusOne = simplifyConcreteAddition atyp aval 1
            simplifyMultiplication t aPlusOne y matched
        // (a * b) + (c * b) = (a + c) * b if unchecked and a and c are concrete
        | Concrete(aval, _), Mul(ConcreteT(cval, _), d, _) when d = b ->
            let aPlusC = simplifyConcreteAddition t aval cval
            simplifyMultiplication t aPlusC b matched
        | _ -> unmatched ()

    and private simplifyAdditionToShift t a b y matched unmatched =
        // Simplifying (a << b) + y at this step
        match b.term, y with
        // (a << b) + (a << b) = 0            if unchecked, b = (size of a) * 8 - 1
        // (a << b) + (a << b) = a << (b + 1) if unchecked, b < (size of a) * 8 - 1
        | Concrete(x, xt), ShiftLeft(c, ConcreteT(d, _), _) when a = c && x = d ->
            let tooBigShift = Calculator1.Compare(x, ((sizeOf a) * 8) - 1) = 0
            if tooBigShift then
                castConcrete 0 t |> matched
            else
                simplifyShift OperationType.ShiftLeft t a (castConcrete (Calculator1.Add(x, 1, xt)) xt) matched
        | _ -> unmatched ()

    and private simplifyAdditionToExpression x y t matched unmatched =
        match x with
        | Add(a, b, _) -> simplifyAdditionToSum t a b y matched unmatched
        | UnaryMinusT(x, _) -> simplifyAdditionToUnaryMinus t x y matched unmatched
        | Mul(a, b, _) -> simplifyAdditionToProduct t a b y matched unmatched
        | ShiftLeft(a, b, _) -> simplifyAdditionToShift t a b y matched unmatched
        | _ -> unmatched ()

    and private simplifyAdditionExt t x y matched unmatched =
        match x.term, y.term with
        | Concrete(xval, _), Concrete(yval, _) ->
            simplifyConcreteAddition t xval yval |> matched
        | Concrete(xval, _), _ when Calculator1.IsZero xval -> matched y
        | _, Concrete(yval, _) when Calculator1.IsZero yval -> matched x
        | Expression _, Expression _ ->
            simplifyAdditionToExpression x y t matched (fun () ->
            simplifyAdditionToExpression y x t matched unmatched)
        | Expression _, _ -> simplifyAdditionToExpression x y t matched unmatched
        | _, Expression _ -> simplifyAdditionToExpression y x t matched unmatched
        | _ -> unmatched ()

    and private simplifyAddition (t : System.Type) x y k =
        let defaultCase () =
            let sorted = if isConcrete y then (y, x) else (x, y)
            makeAddition t (fst sorted) (snd sorted) k
        simplifyGenericBinary "addition" x y k
                              (simplifyConcreteBinary simplifyConcreteAddition t)
                              (fun x y k -> simplifyAdditionExt t x y k defaultCase)
                              (fun x y k -> simplifyAddition t x y k)

    and private simplifySubtraction t x y k =
        simplifyUnaryMinus t y (fun minusY ->
        simplifyAddition t x minusY k)

// ------------------------------ Simplification of bitwise not ------------------------------

    and private simplifyBinaryNot t x k =
        match x.term with
        | Concrete(x, _) -> castConcrete (Calculator1.BitwiseNot(x, t)) t |> k
        | _ -> makeUnary OperationType.BitwiseNot x t |> k

// ------------------------------- Simplification of unary "-" -------------------------------

    and private simplifyConcreteUnaryMinus t x =
        let zero = Reflection.createObject (x.GetType())
        castConcrete (Calculator1.Sub(zero, x, t)) t

    and private simplifyUnaryMinus (t : System.Type) x k =
        let simplifyConcrete _ obj _ =
            simplifyConcreteUnaryMinus t obj
        simplifyGenericUnary "unary minus" x k simplifyConcrete (fun x k ->
        match x with
        // -(-(x)) = x if both unchecked
        | UnaryMinusT(x, _) -> k x
        // -(a + b) = (-a) + (-b) if all unchecked
        | Add(a, b, _) ->
            simplifyUnaryMinus t a (fun minusA ->
            simplifyUnaryMinus t b (fun minusB ->
            simplifyAddition t minusA minusB k))
         // -(a * x) = (-a) * x if both unchecked
        | Mul(ConcreteT(_, at) as a, y, _) ->
            simplifyUnaryMinus at a (fun minusA ->
            simplifyMultiplication t minusA y k)
        | _ -> k (makeUnary OperationType.UnaryMinus x t)
        )

// ------------------------------- Simplification of "*" -------------------------------

    and private simplifyConcreteMultiplication t x y =
        castConcrete (Calculator1.Mul(x, y, t)) t

    and private simplifyMultiplicationOfProduct t a b y matched unmatched =
        // Simplifying (a * b) * y at this step
        match a, b, y with
        // (a * b) * y = (a * y) * b if a and y concrete and unchecked
        | ConcreteT(aval, _), _, ConcreteT(yval, _) ->
            let x = simplifyConcreteMultiplication t aval yval
            simplifyMultiplication t x b matched
        // ((a / y) * b) * y = a * b if unchecked
        | Div(a, c, _, _), b, _ when c = y -> simplifyMultiplication t a b matched
        // (a * (b / y)) * y = a * b if unchecked
        | a, Div(b, c, _, _), _ when c = y -> simplifyMultiplication t a b matched
        // (a * b) * (c / a) = b * c if unchecked
        | _, _, Div(c, d, _, _) when d = a -> simplifyMultiplication t b c matched
        // (a * b) * (c / b) = a * c if unchecked
        | _, _, Div(c, d, _, _) when d = b -> simplifyMultiplication t a c matched
        | _ -> unmatched ()
            // Trying to simplify pairwise combinations of x- and y-factors
//            let factorsOfY =
//                match y with
//                | Mul(c, d, _) -> [c; d]
//                | _ -> [y]
//            simplifyPairwiseCombinations
//                [a; b]
//                factorsOfY
//                t
//                id
//                simplifyMultiplicationExt
//                (simplifyMultiplication t)
//                matched
//                unmatched

    and private simplifyMultiplicationOfDivision op t a b y matched unmatched =
        // Simplifying (a / b) * y at this step
        match a, b, y with
        // (a / b) * y = (a * y) / b if a and y are concrete and unchecked
        | ConcreteT(aval, _), b, ConcreteT(yval, _) ->
            let aMulY = simplifyConcreteMultiplication t aval yval
            simplifyDivision op t aMulY b matched
        // (a / (y * d)) * y = a/d if unchecked
        | _, Mul(c, d, _), _ when c = y -> simplifyDivision op t a d matched
        // (a / (c * y)) * y = a/c if unchecked
        | _, Mul(c, d, _), _ when d = y -> simplifyDivision op t a c matched
        | _ -> unmatched ()

    and private simplifyMultiplicationOfShifts (t : System.Type) a b y matched unmatched =
        // Simplifying (a << b) * y at this step
        match b.term, y with
        // (a << b) * (c << d) = (a * c) << (b + d) if unchecked, b and d are conctere, b + d < (size of a) * 8
        // (a << b) * (c << d) = 0 if unchecked, b and d are conctere, b + d >= (size of a) * 8
        | Concrete(bval, bt), ShiftLeft(c, ConcreteT(dval, _), _) ->
            let smallShift = Calculator1.Compare(Calculator1.Add(bval, dval, t), bitSizeOf a t) = -1
            if smallShift then
                simplifyMultiplication t a c (fun mul ->
                let bPlusD = castConcrete (Calculator1.Add(bval, dval, bt)) bt
                simplifyShift OperationType.ShiftLeft t mul bPlusD matched)
            else
                castConcrete 0 t |> matched
        // (a << b) * 2^n = a << (b + n) if unchecked, b is concrete, b + n < (size of a) * 8
        // (a << b) * 2^n = 0 if unchecked, b is concrete, b + n >= (size of a) * 8
        | Concrete(bval, bt), ConcreteT(powOf2, _) when Calculator.IsPowOfTwo(powOf2) ->
            let n = Calculator.WhatPowerOf2(powOf2)
            let tooBigShift = Calculator1.Compare(Calculator1.Add(bval, n, t), bitSizeOf a t) >= 0
            if tooBigShift then castConcrete 0 t |> matched
            else
                simplifyShift OperationType.ShiftLeft t a (castConcrete (Calculator1.Add(bval, n, bt)) bt) matched
        | _ -> unmatched ()

    and private simplifyMultiplicationOfExpression t x y matched unmatched =
        match x with
        | Mul(a, b, _) -> simplifyMultiplicationOfProduct t a b y matched unmatched
        | Div(a, b, _, isSigned) -> simplifyMultiplicationOfDivision isSigned t a b y matched unmatched
        | ShiftLeft(a, b, _) -> simplifyMultiplicationOfShifts t a b y matched unmatched
        | _ -> unmatched ()

    and private simplifyMultiplicationExt (t : System.Type) (x : term) y matched unmatched =
        match x.term, y.term with
        | Concrete(xval, _), _ when Calculator1.IsZero(xval) -> castConcrete 0 t |> matched
        | _, Concrete(yval, _) when Calculator1.IsZero(yval) -> castConcrete 0 t |> matched
        | Concrete(x, _), _ when Calculator.FuzzyEqual(x, System.Convert.ChangeType(1, t)) -> matched y
        | _, Concrete(y, _) when Calculator.FuzzyEqual(y, System.Convert.ChangeType(1, t)) -> matched x
        | Concrete(x, _), _ when not <| isUnsigned t && Calculator.FuzzyEqual(x, System.Convert.ChangeType(-1, t)) ->
            simplifyUnaryMinus t y matched
        | _, Concrete(y, _) when not <| isUnsigned t && Calculator.FuzzyEqual(y, System.Convert.ChangeType(-1, t)) ->
            simplifyUnaryMinus t x matched
        | Expression _, Expression _ ->
            simplifyMultiplicationOfExpression t x y matched (fun () ->
            simplifyMultiplicationOfExpression t y x matched unmatched)
        | Expression _, _ -> simplifyMultiplicationOfExpression t x y matched unmatched
        | _, Expression _ -> simplifyMultiplicationOfExpression t y x matched unmatched
        | _ -> unmatched ()

    and private simplifyMultiplication t (x : term) y k =
        let defaultCase () =
            let sorted = if (isConcrete y) then (y, x) else (x, y)
            makeProduct t (fst sorted) (snd sorted) k
        simplifyGenericBinary "product" x y k
                              (simplifyConcreteBinary simplifyConcreteMultiplication t)
                              (fun x y k -> simplifyMultiplicationExt t x y k defaultCase)
                              (fun x y k -> simplifyMultiplication t x y k)

// ------------------------------- Simplification of "/" -------------------------------

    and simplifyConcreteDivision t x y =
        let result = Calculator1.Div(x, y, t)
        castConcrete result t

    and private simplifyDivision isSigned t x y k =
        simplifyGenericBinary "division" x y k
            (simplifyConcreteBinary simplifyConcreteDivision t)
            (fun x y k ->
                match x, y with
                // 0 / y = 0
                | ConcreteT(xval, _), _ when Calculator1.IsZero(xval) -> x |> k
                // x / 1 = x
                | _, ConcreteT(yval, _) when Calculator.FuzzyEqual(yval, System.Convert.ChangeType(1, typeOf x)) -> x |> k
                // x / -1 = -x
                | _, ConcreteT(yval, _) when not <| isUnsigned t && Calculator.FuzzyEqual(yval, convert -1 (typeOf y)) ->
                    simplifyUnaryMinus t x k
                // x / x = 1 if unchecked
                | x, y when x = y -> castConcrete 1 t |> k
                // x / -x = -1 if unchecked
                | x, UnaryMinusT(y, _) when not <| isUnsigned t && x = y -> castConcrete -1 t |> k
                // (a >> b) / 2^n = a >> (b + n) if unchecked, b is concrete, b + n < (size of a) * 8
                // (a >> b) / 2^n = 0 if unchecked, b is concrete, b + n >= (size of a) * 8
//                | CastExpr(ShiftRight(a, b, Numeric(Id t2)), (Numeric(Id t1) as t)) when not <| typeIsLessType t1 t2 -> Some(ShiftRight(primitiveCast x t, y, t)) ->
                | ShiftRightThroughCast(a, ConcreteT(b, bt), _), ConcreteT(powOf2, _)
                | ShiftRight(a, ConcreteT(b, bt), _, _), ConcreteT(powOf2, _)
                    when Calculator.IsPowOfTwo(powOf2) && a |> typeOf |> isUnsigned ->
                        let n = Calculator.WhatPowerOf2(powOf2)
                        let tooBigShift = Calculator1.Compare(Calculator1.Add(b, n, t), bitSizeOf a t) >= 0
                        if tooBigShift then castConcrete 0 t |> k
                        else
                            let op = if isSigned then OperationType.ShiftRight else OperationType.ShiftRight_Un
                            simplifyShift op t a (castConcrete (Calculator1.Add(b, n, bt)) bt) k
                | _ ->
                    let op = if isSigned then OperationType.Divide else OperationType.Divide_Un
                    (makeBinary op x y t) |> k)
            (fun x y k -> simplifyDivision isSigned t x y k)

// ------------------------------- Simplification of "%" -------------------------------

    and private simplifyConcreteRemainder t x y =
        let success = ref true
        let result =
            Calculator.Rem(x, y, t, success)
        castConcrete result t

    and private divides t x y =
        let success = ref true
        Calculator1.IsZero(Calculator.Rem(x, y, t, success)) && success.Value

    and simplifyRemainder isSigned t x y k =
        simplifyGenericBinary "remainder" x y k
            (simplifyConcreteBinary simplifyConcreteRemainder t)
            (fun x y k ->
                match x, y with
                // 0 % y = 0
                | ConcreteT(xval, _), _ when Calculator1.IsZero(xval) -> x |> k
                // x % 1 = 0
                | _, ConcreteT(y, _) when Calculator.FuzzyEqual(y, System.Convert.ChangeType(1, t)) -> castConcrete 0 t |> k
                // x % -1 = 0
                | _, ConcreteT(y, _) when not <| isUnsigned t && Calculator.FuzzyEqual(y, System.Convert.ChangeType(-1, t)) ->
                    castConcrete 0 t |> k
                // x % x = 0
                | x, y when x = y -> castConcrete 0 t |> k
                // x % -x = 0 if unchecked
                | x, UnaryMinusT(y, _) when x = y -> castConcrete 0 t |> k
                // (a * b) % y = 0 if unchecked, b and y concrete and a % y = 0
                | Mul(ConcreteT(a, _), _, _), ConcreteT(y, _) when divides t a y ->
                     castConcrete 0 t |> k
                | _ ->
                    let op = if isSigned then OperationType.Remainder else OperationType.Remainder_Un
                    makeBinary op x y t |> k)
            (fun x y k -> simplifyRemainder isSigned t x y k)

// ---------------------------------------- Simplification of "<<", ">>" ----------------------------------------

    and private simplifyConcreteShift operation t x y =
        match operation with
        | OperationType.ShiftLeft -> castConcrete (Calculator.ShiftLeft(x, y, t)) t
        | OperationType.ShiftRight
        | OperationType.ShiftRight_Un -> castConcrete (Calculator1.ShiftRight(x, y, t)) t
        | _ -> __unreachable__()

    and private simplifyShiftLeftMul t a b y matched unmatched =
        // Simplifying (a * b) << y at this step
        match a.term, b.term, y.term with
        // (2^n * b) << y = b << (y + n) if unchecked, y is concrete, y + n < bitSize of a
        // (2^n * b) << y = 0 if unchecked, y is concrete, y + n >= bitSize of a
        | Concrete(powOf2, _), _, Concrete(yval, yt)
            when Calculator.IsPowOfTwo(powOf2) ->
                let n = Calculator.WhatPowerOf2(powOf2)
                let tooBigShift = Calculator1.Compare(Calculator1.Add(yval, n, t), bitSizeOf a t) >= 0
                if tooBigShift then castConcrete 0 t |> matched
                else
                    simplifyShift OperationType.ShiftLeft t b (castConcrete (Calculator1.Add(yval, n, yt)) yt) matched
        | _ -> unmatched ()

    and private simplifyShiftRightDiv op t a b y matched unmatched =
        // Simplifying (a / b) >> y at this step
        match b.term, y.term with
        // (a / 2^n) >> y = a >> (y + n) if y is concrete, a is unsigned, y + n < bitSize of a
        // (a / 2^n) >> y = 0 if y is concrete, a is unsigned, y + n >= bitSize of a
        | Concrete(powOf2, _), Concrete(yval, yt)
            when Calculator.IsPowOfTwo(powOf2) && a |> typeOf |> isUnsigned ->
                let n = Calculator.WhatPowerOf2(powOf2)
                let tooBigShift = Calculator1.Compare(Calculator1.Add(yval, n, t), bitSizeOf a t) >= 0
                if tooBigShift then castConcrete 0 t |> matched
                else
                    simplifyShift op t a (castConcrete (Calculator1.Add(yval, n, yt)) yt) matched
        | _ -> unmatched ()

    and private simplifyShiftLeftOfAddition t a y (matched : term -> 'a) unmatched =
        // Simplifying (a + a) << y at this step
        match y.term with
        // (a + a) << y = 0 if unchecked, y is concrete, y = (size of a) * 8 - 1
        // (a + a) << y = a << (y + 1) if unchecked, y is concrete, y < (size of a) * 8 - 1
        | Concrete(yval, yt) ->
            let tooBigShift = Calculator1.Compare(yval, ((sizeOf a) * 8) - 1) = 0
            if tooBigShift then castConcrete 0 t |> matched
            else
                simplifyShift OperationType.ShiftLeft t a (castConcrete (Calculator1.Add(yval, 1, yt)) yt) matched
        | _ -> unmatched ()

    and private simplifyShiftOfShifted op t a b y matched unmatched =
        // Simplifying (a op b) op y at this step
        match b.term, y.term, op with
        // (a op b) op y = a op (b + y) if unchecked, b and y are concrete, b + y < (size of a) * 8
        | Concrete(x, xt), Concrete(c, _), _ when Calculator1.Compare(Calculator1.Add(x, c, t), bitSizeOf a t) = -1 ->
            simplifyShift op t a (castConcrete (Calculator1.Add(x, c, xt)) xt) matched
        // (a op b) op y = 0 if unchecked, b and y are concrete, b + y >= (size of a) * 8
        | Concrete _, Concrete _, OperationType.ShiftLeft ->
            castConcrete 0 t |> matched
        | Concrete _, Concrete _, OperationType.ShiftRight
        | Concrete _, Concrete _, OperationType.ShiftRight_Un when a |> typeOf |> isUnsigned ->
            castConcrete 0 t |> matched
        | _ -> unmatched ()

    and private simplifyShiftOfExpression op t x y matched unmatched =
        match x, op with
        | Mul(a, b, _), OperationType.ShiftLeft -> simplifyShiftLeftMul t a b y matched unmatched
        | Div(a, b, _, true), OperationType.ShiftRight
        | Div(a, b, _, false), OperationType.ShiftRight_Un ->
            simplifyShiftRightDiv op t a b y matched unmatched
        | Add(a, b, _), OperationType.ShiftLeft when a = b -> simplifyShiftLeftOfAddition t a y matched unmatched
        | ShiftLeft(a, b, _), OperationType.ShiftLeft -> simplifyShiftOfShifted op t a b y matched unmatched
        | ShiftRight(a, b, _, true), OperationType.ShiftRight
        | ShiftRight(a, b, _, false), OperationType.ShiftRight_Un ->
            simplifyShiftOfShifted op t a b y matched unmatched
        | _ -> unmatched ()

    and private simplifyShiftExt op t x y matched unmatched =
        match x.term, y.term with
        | Concrete(x, _), _ when Calculator1.IsZero(x) -> castConcrete 0 t |> matched
        | _, Concrete(y, _) when Calculator1.IsZero(y) -> x |> matched
        | Expression _, Expression _
        | Expression _, _ -> simplifyShiftOfExpression op t x y matched unmatched
        | _ -> unmatched ()

    and private simplifyShift operation (t : System.Type) (x : term) y (k : term -> 'a) =
        let defaultCase () =
            makeShift operation t x y k
        simplifyGenericBinary "shift" x y k
            (simplifyConcreteBinary (simplifyConcreteShift operation) t)
            (fun x y k -> simplifyShiftExt operation t x y k defaultCase)
            (fun x y k -> simplifyShift operation t x y k)

// TODO: IMPLEMENT BITWISE OPERATIONS!
    and private simplifyBitwise (op : OperationType) x y t resType k =
        match x.term, y.term with
        | Concrete(x, _), Concrete(y, _) ->
            match op with
            | OperationType.BitwiseAnd -> k <| Concrete (Calculator.BitwiseAnd(x, y, t)) resType
            | OperationType.BitwiseOr -> k <| Concrete (Calculator.BitwiseOr(x, y, t)) resType
            | OperationType.BitwiseXor -> k <| Concrete (Calculator.BitwiseXor(x, y, t)) resType
            | _ -> __notImplemented__()
        | _ -> k (Expression (Operator op) [x; y] resType)

// ------------------------------- Simplification of "=", "!=", "<", ">", ">=", "<=" -------------------------------

    and fastNumericCompare n m =
        if n = m then True
        elif isConcrete n && isConcrete m then False
        else makeBinary OperationType.Equal n m bool

    and private simplifyConcreteComparison operator _ x y =
        let bx = box x
        let by = box y
        if (bx :? int32 list) && (by :? int32 list) then
            Concrete (List.compareWith compare (bx :?> int32 list) (by :?> int32 list) |> operator) bool
        else
            Concrete (Calculator1.Compare(bx, by) |> operator) bool

    and private simplifyComparison op x y comparator sameIsTrue k =
        simplifyGenericBinary "comparison" x y k
            (simplifyConcreteBinary (simplifyConcreteComparison comparator) bool)
            (fun x y k ->
                match x, y with
                | _ when x = y -> Concrete sameIsTrue bool |> k
                | Add(ConcreteT(_, t) as c, x, _), y when x = y && (op = OperationType.Equal || op = OperationType.NotEqual) ->
                    simplifyComparison op c (castConcrete 0 t) comparator sameIsTrue k
                | x, Add(ConcreteT(_, t) as c, y, _) when x = y && (op = OperationType.Equal || op = OperationType.NotEqual) ->
                    simplifyComparison op (castConcrete 0 t) c comparator sameIsTrue k
                | _ -> makeBinary op x y bool |> k)
            (fun x y k -> simplifyComparison op x y comparator sameIsTrue k)

    and simplifyEqual x y k = simplifyComparison OperationType.Equal x y ((=) 0) true k
    and simplifyNotEqual x y k = simplifyEqual x y ((!!) >> k)
    and simplifyLess x y k = simplifyComparison OperationType.Less x y ((>) 0) false k
    and simplifyLessUn x y k = simplifyComparison OperationType.Less_Un x y ((>) 0) false k
    and simplifyLessOrEqual x y k = simplifyComparison OperationType.LessOrEqual x y ((>=) 0) true k
    and simplifyLessOrEqualUn x y k = simplifyComparison OperationType.LessOrEqual_Un x y ((>=) 0) true k
    and simplifyGreater x y k = simplifyLessOrEqual x y ((!!) >> k)
    and simplifyGreaterUn x y k = simplifyLessOrEqualUn x y ((!!) >> k)
    and simplifyGreaterOrEqual x y k = simplifyLess x y ((!!) >> k)
    and simplifyGreaterOrEqualUn x y k = simplifyLessUn x y ((!!) >> k)

// ------------------------------- Simplification of no overflow check -------------------------------

    let simplifyAddNoOvf x y =
        match x.term, y.term with
        | Concrete(x, t1), Concrete(y, t2) ->
            let mutable noOverflow = true
            assert(t1 = t2)
            try
                Calculator1.AddOvf(x, y, t1) |> ignore
            with :? System.OverflowException ->
                noOverflow <- false
            makeBool noOverflow
        | _ -> makeBinary OperationType.AddNoOvf x y bool

    let simplifyMultiplyNoOvf x y =
        match x.term, y.term with
        | Concrete(x, t1), Concrete(y, t2) ->
            let mutable noOverflow = true
            assert(t1 = t2)
            try
                Calculator1.MulOvf(x, y, t1) |> ignore
            with :? System.OverflowException ->
                noOverflow <- false
            makeBool noOverflow
        | _ -> makeBinary OperationType.MultiplyNoOvf x y bool

// ------------------------------- General functions -------------------------------

    let inline private deduceArithmeticTargetType x y =
        deduceSimpleArithmeticOperationTargetType (typeOf x) (typeOf y)

    let add x y =
        simplifyAddition (deduceArithmeticTargetType x y) x y id

    let sub x y =
        simplifySubtraction (deduceArithmeticTargetType x y) x y id

    let neg x =
        simplifyUnaryMinus (typeOf x) x id

    let mul x y =
        simplifyMultiplication (deduceArithmeticTargetType x y) x y id

    let div x y =
        simplifyDivision true (deduceArithmeticTargetType x y) x y id

    let rem x y =
        simplifyRemainder true (deduceArithmeticTargetType x y) x y id

    let eq x y =
        simplifyEqual x y id

    let simplifyBinaryOperation op x y k =
        let t = Operations.deduceArithmeticBinaryExpressionTargetType op (typeOf x) (typeOf y)
        match op with
        | OperationType.Add -> simplifyAddition t x y k
        | OperationType.Subtract -> simplifySubtraction t x y k
        | OperationType.Multiply -> simplifyMultiplication t x y k
        | OperationType.Divide -> simplifyDivision true t x y k
        | OperationType.Divide_Un -> simplifyDivision false t x y k
        | OperationType.Remainder -> simplifyRemainder true t x y k
        | OperationType.Remainder_Un -> simplifyRemainder false t x y k
        | OperationType.ShiftLeft -> simplifyShift op t x y k
        | OperationType.ShiftRight
        | OperationType.ShiftRight_Un -> simplifyShift op t x y k
        | OperationType.Equal -> simplifyEqual x y k
        | OperationType.NotEqual -> simplifyNotEqual x y k
        | OperationType.Greater -> simplifyGreater x y k
        | OperationType.Greater_Un -> simplifyGreaterUn x y k
        | OperationType.GreaterOrEqual -> simplifyGreaterOrEqual x y k
        | OperationType.GreaterOrEqual_Un -> simplifyGreaterOrEqualUn x y k
        | OperationType.Less -> simplifyLess x y k
        | OperationType.Less_Un -> simplifyLessUn x y k
        | OperationType.LessOrEqual -> simplifyLessOrEqual x y k
        | OperationType.LessOrEqual_Un -> simplifyLessOrEqualUn x y k
        | OperationType.BitwiseAnd
        | OperationType.BitwiseOr
        | OperationType.BitwiseXor -> simplifyBitwise op x y t (typeOf x) k
        | OperationType.AddNoOvf -> simplifyAddNoOvf x y |> k
        | OperationType.MultiplyNoOvf -> simplifyMultiplyNoOvf x y |> k
        | _ -> internalfailf "%O is not a binary arithmetical operator" op

    let simplifyUnaryOperation op x t k =
        match op with
        | OperationType.BitwiseNot -> simplifyBinaryNot t x k
        | OperationType.UnaryMinus -> simplifyUnaryMinus t x k
        | _ -> internalfailf "%O is not an unary arithmetical operator" op

    let isArithmeticalOperation op t1 t2 =
        (isNumeric t1 || t1 = addressType) && (isNumeric t2 || t2 = addressType) &&
        match op with
        | OperationType.Add
        | OperationType.AddNoOvf
        | OperationType.Subtract
        | OperationType.Multiply
        | OperationType.MultiplyNoOvf
        | OperationType.Divide
        | OperationType.Divide_Un
        | OperationType.Remainder
        | OperationType.Remainder_Un
        | OperationType.ShiftLeft
        | OperationType.ShiftRight
        | OperationType.ShiftRight_Un
        | OperationType.Equal
        | OperationType.NotEqual
        | OperationType.Greater
        | OperationType.Greater_Un
        | OperationType.GreaterOrEqual
        | OperationType.GreaterOrEqual_Un
        | OperationType.Less
        | OperationType.Less_Un
        | OperationType.LessOrEqual
        | OperationType.LessOrEqual_Un
        | OperationType.BitwiseAnd
        | OperationType.BitwiseOr
        | OperationType.BitwiseXor
        | OperationType.BitwiseNot
        | OperationType.UnaryMinus -> true
        | _ -> false

    let checkEqualZero y k =
        simplifyEqual y (castConcrete 0 (typeOf y)) k

    // TODO: implement without using of expression AddNoOvf or MultiplyNoOvf:
    // TODO: - if signed, then it should keep the sign
    let rec makeExpressionNoOvf expr k =
        match expr with
        | Add(x, y, _) -> simplifyAddNoOvf x y |> k
        | Mul(x, y, _) -> simplifyMultiplyNoOvf x y |> k
        | {term = Expression(_, args, _) } ->
            Cps.List.foldlk (fun acc x k -> makeExpressionNoOvf x (fun x' -> k (acc &&& x'))) True args k
        | _ -> k True

// ------------------------------- Standard functions -------------------------------

    let impl<'a when 'a : comparison> (concrete : 'a -> 'a) standFunc arg =
        arg |> Merging.guardedApply (fun term ->
            match term.term with
            | Concrete(obj, _) ->
                let a = obj :?> 'a
                makeNumber (concrete a)
            | Constant(_, _, t)
            | Expression(_, _, t) ->
                Expression (Application standFunc) [term] t
            | term -> internalfailf "expected number, but %O got!" term)

    let powImpl<'a when 'a : comparison> convert isNaN isPosInf isNegInf concrete b p =
        let mkPowExpr args typ = Expression (Application StandardFunction.Power) args typ
        let zero = convert 0.0
        let one = convert 1.0
        let minusInf = convert -infinity
        let zeroTerm = makeNumber zero
        let oneTerm = makeNumber one
        let infTerm = convert infinity |> makeNumber
        let minusOneTerm = convert -1.0 |> makeNumber
        let (<<) x y = simplifyLess x y id
        let (===) x y = simplifyEqual x y id
        let (%%%) x y = simplifyRemainder true (typeOf x) x y id
        b |> Merging.guardedApply (fun term ->
            match term.term with
            | Concrete(bObj, _) ->
                let bConc = term
                let b = bObj :?> 'a
                p |> Merging.guardedApply (fun term ->
                    match term.term with
                    | Concrete(pObj, _) ->
                        let p = pObj :?> 'a
                        makeNumber (concrete(b, p))
                    | Constant(_, _, t)
                    | Expression(_, _, t) ->
                        let p = term
                        // base is concrete, exponent is symbolic
                        match b with
                        | _ when b = zero ->
                            let pIsLessZero = p << zeroTerm
                            let pIsZero = p === zeroTerm
                            Union([(pIsZero, oneTerm); (pIsLessZero, infTerm);
                                   (!!pIsLessZero, zeroTerm)])
                        | _ when b = one -> oneTerm
                        | _ when isNaN b ->
                            // NOTE hack for .NET 5, msdn says: if any operand is NaN, result is NaN
                            let pIsZero = p === zeroTerm
                            Union([(pIsZero, oneTerm); (!!pIsZero, bConc)])
                        | _ when isPosInf b ->
                            let pIsZero = p === zeroTerm
                            let pIsLessZero = p << zeroTerm
                            Union([(pIsZero, oneTerm); (pIsLessZero, zeroTerm);
                                  (!!pIsZero &&& !!pIsLessZero, infTerm)])
                        | _ when isNegInf b ->
                            let pIsZero = p === zeroTerm
                            let pIsLessZero = p << zeroTerm
                            if isIntegral t then
                                let pIsGreaterZeroAndEven = (p %%% (Concrete 2 t)) === makeNumber 0
                                Union([(pIsZero, oneTerm); (pIsLessZero, zeroTerm); (pIsGreaterZeroAndEven, infTerm);
                                       (!!pIsZero &&& !!pIsLessZero &&& !!pIsGreaterZeroAndEven, makeNumber minusInf)])
                            else Union([(pIsZero, oneTerm); (pIsLessZero, zeroTerm);
                                        (!!pIsZero &&& !!pIsLessZero, infTerm)])
                        | _ -> mkPowExpr [bConc; p] t
                    | term -> internalfailf "expected number for power, but %O got!" term)
            | Constant(_, _, t) | Expression(_, _, t) ->
                let b = term
                p |> Merging.guardedApply (fun term ->
                    match term.term with
                    | Concrete(pObj, _) ->
                        let pConc = term
                        // base is symbolic, exponent is concrete
                        match pObj :?> 'a with
                        | p when p = zero -> oneTerm
                        | p when p = one -> b
                        | p when isNaN p -> pConc
                        | p when isPosInf p ->
                            let bIsOne = b === oneTerm
                            let bIsMinusOne = b === minusOneTerm
                            let bIsBetweenMinOneOne = (minusOneTerm << b) &&& (b << oneTerm)
                            Union([(bIsOne, oneTerm); (bIsMinusOne, makeNumber nan);
                                   (bIsBetweenMinOneOne, zeroTerm);
                                   (!!bIsOne &&& !!bIsMinusOne &&& !!bIsBetweenMinOneOne, infTerm)])
                        | p when isNegInf p ->
                            let bIsOne = b === oneTerm
                            let bIsMinusOne = b === minusOneTerm
                            let bIsBetweenMinOneOne = (minusOneTerm << b) &&& (b << oneTerm)
                            Union([(bIsOne, oneTerm); (bIsMinusOne, makeNumber nan);
                                   (bIsBetweenMinOneOne, infTerm);
                                   (!!bIsOne &&& !!bIsMinusOne &&& !!bIsBetweenMinOneOne, zeroTerm)])
                        | _ -> mkPowExpr [b; pConc] t
                    | Constant(_, _, t) | Expression(_, _, t) ->
                        mkPowExpr [b; term] t
                    | term -> internalfailf "expected number for power, but %O got!" term)
            | term -> internalfailf "expected number for base, but %O got!" term)

    let atan2Impl<'a when 'a : comparison> convert isNan isInf concrete y x =
        let atanOp = Application StandardFunction.Arctangent2
        let inf, Nan = convert infinity, convert nan
        let (===) x y = simplifyEqual x y id
        y |> Merging.guardedApply (fun term ->
            match term.term with
            | Concrete(yObj, _) ->
                let yConc = term
                let y = yObj :?> 'a
                x |> Merging.guardedApply (fun term ->
                    match term.term with
                    | Concrete(xObj, _) -> makeNumber(concrete (y, xObj :?> 'a))
                    | Constant(_, _, t)
                    | Expression(_, _, t) ->
                        let x = term
                        // x is symbolic, y is concrete
                        let exp = Expression atanOp [yConc; x] t
                        match y with
                        | y when isNan y -> yConc
                        | y when isInf y ->
                              let xIsInf = x === makeNumber inf
                              Union([(xIsInf, makeNumber Nan); (!!xIsInf, exp)])
                        | _ -> exp
                    | term -> internalfailf "expected number for x, but %O got!" term)
            | Constant(_, _, t)
            | Expression(_, _, t) ->
                let y = term
                x |> Merging.guardedApply (fun term ->
                    match term.term with
                    | Concrete(xObj, _) ->
                        let xConc = term
                        // x is concrete, y is symbolic
                        let exp = Expression atanOp [y; xConc] t
                        match xObj :?> 'a with
                        | x when isNan x -> xConc
                        | x when isInf x ->
                            let yIsInf = y === makeNumber inf
                            Union([(yIsInf, makeNumber Nan); (!!yIsInf, exp)])
                        | _ -> exp
                    | Constant(_, _, t)
                    | Expression(_, _, t) ->
                        Expression atanOp [y; term] t
                    | term -> internalfailf "expected number for x, but %O got!" term)
            | term -> internalfailf "expected number for y, but %O got!" term)

    let acos x = impl<double> System.Math.Acos StandardFunction.Arccosine x
    let asin x = impl<double> System.Math.Asin StandardFunction.Arcsine x
    let atan x = impl<double> System.Math.Atan StandardFunction.Arctangent x
    let atan2 y x = atan2Impl<double> double System.Double.IsNaN System.Double.IsInfinity System.Math.Atan2 y x
    let ceiling x = impl<double> System.Math.Ceiling StandardFunction.Ceiling x
    let cos x = impl<double> System.Math.Cos StandardFunction.Cosine x
    let cosh x = impl<double> System.Math.Cosh StandardFunction.HyperbolicCosine x
    let floor x = impl<double> System.Math.Floor StandardFunction.Floor x
    let sin x = impl<double> System.Math.Sin StandardFunction.Sine x
    let tan x = impl<double> System.Math.Tan StandardFunction.Tangent x
    let sinh x = impl<double> System.Math.Sinh StandardFunction.HyperbolicSine x
    let tanh x = impl<double> System.Math.Tanh StandardFunction.HyperbolicTangent x
    let round x = impl<double> System.Math.Round StandardFunction.Round x
    let sqrt x = impl<double> System.Math.Sqrt StandardFunction.SquareRoot x
    let log x = impl<double> System.Math.Log StandardFunction.Logarithm x
    let log10 x = impl<double> System.Math.Log10 StandardFunction.Logarithm10 x
    let exp x = impl<double> System.Math.Exp StandardFunction.Exponent x
    let pow b p = powImpl<double> double System.Double.IsNaN System.Double.IsPositiveInfinity System.Double.IsNegativeInfinity System.Math.Pow b p
    let abs x = impl<double> System.Math.Abs StandardFunction.Absolute x
    let absS x = impl<single> System.Math.Abs StandardFunction.AbsoluteS x

    let standardFunction args = function
        | Arccosine -> acos (List.head args)
        | Arcsine -> asin (List.head args)
        | Arctangent -> atan (List.head args)
        | Arctangent2 -> atan2 (List.item 0 args) (List.item 1 args)
        | Ceiling -> ceiling (List.head args)
        | Cosine -> cos (List.head args)
        | HyperbolicCosine -> cosh (List.head args)
        | Floor -> floor (List.head args)
        | Sine -> sin (List.head args)
        | Tangent -> tan (List.head args)
        | HyperbolicSine -> sinh (List.head args)
        | HyperbolicTangent -> tanh (List.head args)
        | Round -> round (List.head args)
        | SquareRoot -> sqrt (List.head args)
        | Logarithm -> log (List.head args)
        | Logarithm10 -> log10 (List.head args)
        | Exponent -> exp (List.head args)
        | Power -> pow (List.item 0 args) (List.item 1 args)
        | Absolute -> abs (List.head args)
        | AbsoluteS -> absS (List.head args)<|MERGE_RESOLUTION|>--- conflicted
+++ resolved
@@ -30,13 +30,8 @@
     let AddOvf(x : obj, y : obj, t : System.Type) =
         assert(isNumeric <| x.GetType() && isNumeric <| y.GetType())
         let args = [| typeof<obj>; typeof<obj> |]
-<<<<<<< HEAD
-        let add = DynamicMethod("Add", typeof<obj>, args)
-        let il = add.GetILGenerator(256)
-=======
         let addOvf = DynamicMethod("AddOvf", typeof<obj>, args)
         let il = addOvf.GetILGenerator(256)
->>>>>>> 24692bb8
         il.Emit(OpCodes.Ldarg_0)
         il.Emit(OpCodes.Unbox_Any, x.GetType())
         il.Emit(OpCodes.Ldarg_1)
@@ -44,13 +39,8 @@
         il.Emit(OpCodes.Add_Ovf)
         il.Emit(OpCodes.Box, t)
         il.Emit(OpCodes.Ret)
-<<<<<<< HEAD
-        let add = add.CreateDelegate(typeof<binaryDelegateType>) :?> binaryDelegateType
-        add.Invoke(x, y)
-=======
         let addOvf = addOvf.CreateDelegate(typeof<binaryDelegateType>) :?> binaryDelegateType
         addOvf.Invoke(x, y)
->>>>>>> 24692bb8
 
     let Sub(x : obj, y : obj, t : System.Type) =
         assert(isNumeric <| x.GetType() && isNumeric <| y.GetType())
@@ -85,13 +75,8 @@
     let MulOvf(x : obj, y : obj, t : System.Type) =
         assert(isNumeric <| x.GetType() && isNumeric <| y.GetType())
         let args = [| typeof<obj>; typeof<obj> |]
-<<<<<<< HEAD
-        let mul = DynamicMethod("Mul", typeof<obj>, args)
-        let il = mul.GetILGenerator(256)
-=======
         let mulOvf = DynamicMethod("MulOvf", typeof<obj>, args)
         let il = mulOvf.GetILGenerator(256)
->>>>>>> 24692bb8
         il.Emit(OpCodes.Ldarg_0)
         il.Emit(OpCodes.Unbox_Any, x.GetType())
         il.Emit(OpCodes.Ldarg_1)
@@ -99,13 +84,8 @@
         il.Emit(OpCodes.Mul_Ovf)
         il.Emit(OpCodes.Box, t)
         il.Emit(OpCodes.Ret)
-<<<<<<< HEAD
-        let mul = mul.CreateDelegate(typeof<binaryDelegateType>) :?> binaryDelegateType
-        mul.Invoke(x, y)
-=======
         let mulOvf = mulOvf.CreateDelegate(typeof<binaryDelegateType>) :?> binaryDelegateType
         mulOvf.Invoke(x, y)
->>>>>>> 24692bb8
 
     let Div(x : obj, y : obj, t : System.Type) =
         assert(isNumeric <| x.GetType() && isNumeric <| y.GetType())
@@ -222,13 +202,8 @@
         il.Emit(OpCodes.Not)
         il.Emit(OpCodes.Box, t)
         il.Emit(OpCodes.Ret)
-<<<<<<< HEAD
-        let mul = bitwiseNot.CreateDelegate(typeof<unaryToObjDelegateType>) :?> unaryToObjDelegateType
-        mul.Invoke(x)
-=======
         let bitwiseNot = bitwiseNot.CreateDelegate(typeof<unaryToObjDelegateType>) :?> unaryToObjDelegateType
         bitwiseNot.Invoke(x)
->>>>>>> 24692bb8
 
 [<AutoOpen>]
 module internal Arithmetics =
