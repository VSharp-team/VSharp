--- conflicted
+++ resolved
@@ -351,16 +351,10 @@
         let declaringType = fromDotNetType m.DeclaringType
         if isValueType declaringType then __insufficientInformation__ "Can't execute in isolation methods of value types, because we can't be sure where exactly \"this\" is allocated!"
         else HeapRef (Constant "this" {baseSource = {key = ThisKey m; time = Some VectorTime.zero}} AddressType) declaringType
-<<<<<<< HEAD
-        
-    let fillWithParametersAndThis state (method : System.Reflection.MethodBase) =
-        let parameters = method.GetParameters() |> Seq.map (fun param ->
-=======
 
 
     let fillWithParametersAndThis state (method : IMethod) =
         let parameters = method.Parameters |> Seq.map (fun param ->
->>>>>>> 1d432f98
             (ParameterKey param, None, fromDotNetType param.ParameterType)) |> List.ofSeq
         let parametersAndThis =
             if method.HasThis then
