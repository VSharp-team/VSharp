--- conflicted
+++ resolved
@@ -137,16 +137,9 @@
     let mkDefault metadata typ =
         defaultOf (tick()) metadata typ
 
-<<<<<<< HEAD
-    let mkDefaultStruct metadata time isStatic qualifiedTypeName =
-        let dnt = System.Type.GetType qualifiedTypeName
-        mkStruct metadata time isStatic (fun m _ t -> defaultOf time m t) dnt (fromDotNetType dnt)
-=======
-    let mkDefaultStruct metadata isStatic termType =
+    let mkDefaultStruct metadata time isStatic termType =
         let dnt = toDotNetType termType
-        let time = tick()
         mkStruct metadata time isStatic (fun m _ t -> defaultOf time m t) dnt termType
->>>>>>> a3424e24
 
     let private makeSymbolicHeapReference metadata time (source : extractingSymbolicConstantSource) name typ construct =
         let source' = { source with extractor = Pointers.HeapAddressExtractor() }
@@ -165,28 +158,7 @@
         | CompleteExploration ->
             Constant metadata name (extractingSymbolicConstantSource.wrap {location = location; heap = heap}) Arrays.lengthTermType
 
-<<<<<<< HEAD
     let private makeSymbolicArrayLength metadata name location heap =
-        Constant metadata name {location = location; heap = heap; extractor = IdTermExtractor()} Arrays.lengthTermType
-
-    let private makeSymbolicArrayLowerBounds metadata (source : lazyInstantiation) arrayName dimension =
-        match Options.ExplorationMode() with
-        | TrustConventions -> Arrays.zeroLowerBound metadata dimension
-        | CompleteExploration ->
-            let idOfBound i = sprintf "%s.%i_LowerBound" arrayName i
-            let mkLowerBound i = Constant metadata (idOfBound i) {source with location = referenceArrayLowerBound source.location (makeNumber i metadata)} Arrays.lengthTermType
-            Seq.foldi (fun h i l -> Heap.add (makeNumber i metadata) { value = l; created = Timestamp.zero; modified = Timestamp.zero; typ = Arrays.lengthTermType } h) Heap.empty (Seq.init dimension mkLowerBound)
-
-    let private makeSymbolicArrayLengths metadata (source : lazyInstantiation) arrayName dimension =
-        let idOfLength i = sprintf "%s.%i_Length" arrayName i
-        let mkLength i = Constant metadata (idOfLength i) {source with location = referenceArrayLength source.location (makeNumber i metadata)} Arrays.lengthTermType
-        let lengths = Seq.init dimension mkLength
-        let length = Seq.reduce (mul metadata) lengths
-        Seq.foldi (fun h i l -> Heap.add (makeNumber i metadata) { value = l; created = Timestamp.zero; modified = Timestamp.zero; typ = Arrays.lengthTermType } h) Heap.empty lengths, length
-
-    let private makeSymbolicArray metadata (source : lazyInstantiation) dimension elemTyp typ arrayName =
-=======
-    let private makeSymbolicArrayLength metadata time name location heap =
         Constant metadata name (extractingSymbolicConstantSource.wrap {location = location; heap = heap}) Arrays.lengthTermType
 
     let private makeSymbolicArrayLowerBounds metadata (source : extractingSymbolicConstantSource) arrayName dimension =
@@ -197,7 +169,7 @@
             | CompleteExploration ->
                 let idOfBound i = sprintf "%s.%i_LowerBound" arrayName i
                 let mkLowerBound i = Constant metadata (idOfBound i) {source with source = {liSource with location = referenceArrayLowerBound liSource.location (makeNumber i metadata)}} Arrays.lengthTermType
-                Seq.foldi (fun h i l -> Heap.add (makeNumber i metadata) { value = l; created = Timestamp.zero; modified = Timestamp.zero } h) Heap.empty (Seq.init dimension mkLowerBound)
+                Seq.foldi (fun h i l -> Heap.add (makeNumber i metadata) { value = l; created = Timestamp.zero; modified = Timestamp.zero; typ = Arrays.lengthTermType } h) Heap.empty (Seq.init dimension mkLowerBound)
         | _ -> __notImplemented__()
 
     let private makeSymbolicArrayLengths metadata (source : extractingSymbolicConstantSource) arrayName dimension =
@@ -207,11 +179,10 @@
             let mkLength i = Constant metadata (idOfLength i) {source with source = {liSource with location = referenceArrayLength liSource.location (makeNumber i metadata)}} Arrays.lengthTermType
             let lengths = Seq.init dimension mkLength
             let length = Seq.reduce (mul metadata) lengths
-            Seq.foldi (fun h i l -> Heap.add (makeNumber i metadata) { value = l; created = Timestamp.zero; modified = Timestamp.zero } h) Heap.empty lengths, length
+            Seq.foldi (fun h i l -> Heap.add (makeNumber i metadata) { value = l; created = Timestamp.zero; modified = Timestamp.zero; typ = Arrays.lengthTermType } h) Heap.empty lengths, length
         | _ -> __notImplemented__()
 
     let private makeSymbolicArray metadata (source : extractingSymbolicConstantSource) dimension elemTyp typ arrayName =
->>>>>>> a3424e24
         let arrayConstant = Constant metadata arrayName source typ
         let instantiator = [True, LazyInstantiator(arrayConstant, elemTyp)]
         let lowerBound, arrayLengths, arrayLength, dim =
@@ -239,27 +210,15 @@
         | _ -> __notImplemented__()
 
 
-<<<<<<< HEAD
     let private genericLazyInstantiator metadata heap fullyQualifiedLocation typ () =
-        makeSymbolicInstance metadata Timestamp.zero {location = fullyQualifiedLocation; heap = heap; extractor = IdTermExtractor()} (nameOfLocation fullyQualifiedLocation) typ
-=======
-    let private genericLazyInstantiator =
-        let instantiator metadata heap time fullyQualifiedLocation typ () =
-            makeSymbolicInstance metadata time (extractingSymbolicConstantSource.wrap {location = fullyQualifiedLocation; heap = heap}) (nameOfLocation fullyQualifiedLocation) typ
-        State.genericLazyInstantiator <- instantiator
-        instantiator
->>>>>>> a3424e24
+        makeSymbolicInstance metadata Timestamp.zero (extractingSymbolicConstantSource.wrap {location = fullyQualifiedLocation; heap = heap}) (nameOfLocation fullyQualifiedLocation) typ
 
     let private arrayElementLazyInstantiator metadata instantiator typ arrayCreationTime heap location idx = function
         | DefaultInstantiator(_, concreteType) -> fun () -> defaultOf arrayCreationTime metadata (typ |?? concreteType)
         | LazyInstantiator(array, concreteType) -> instantiator |?? fun () ->
             let id = sprintf "%s[%s]" (toString array) (idx.term.IndicesToString()) |> IdGenerator.startingWith
-<<<<<<< HEAD
             // TODO: bind fresh type variable to its source! (see also TODOs in Merging.fs and Common.fs)
-            makeSymbolicInstance metadata Timestamp.zero {location = location; heap = heap; extractor = IdTermExtractor()} id (Types.Variable.fromTermType concreteType)
-=======
-            makeSymbolicInstance metadata time (extractingSymbolicConstantSource.wrap {location = location; heap = heap}) id (Types.Variable.fromTermType concreteType)
->>>>>>> a3424e24
+            makeSymbolicInstance metadata arrayCreationTime (extractingSymbolicConstantSource.wrap {location = location; heap = heap}) id (Types.Variable.fromTermType concreteType)
 
     let private arrayLowerBoundLazyInstantiator metadata instantiator _ arrayCreationTime heap location (idx : term) = function
         | DefaultInstantiator(_, _) -> fun () -> defaultOf arrayCreationTime metadata Arrays.lengthTermType
@@ -820,13 +779,8 @@
         let stackFrames = Stack.updateHead s.frames.f { func = frameMetadata; entries = newEntries :: oldFrame; time = frameTime }
         { s with stack = newStack; frames = { s.frames with f = stackFrames } }
 
-<<<<<<< HEAD
-    let private allocateInGeneralizedHeap address term time = function
-        | Defined(r, h) -> h.Add(address, {value = term; created = time; modified = time; typ = typeOf term }) |> Defined r
-        | _ -> __notImplemented__()
-=======
     let private allocateInDefinedHeap (h : symbolicHeap) address term time =
-        h.Add(address, {value = term; created = time; modified = time })
+        h.Add(address, {value = term; created = time; modified = time; typ = typeOf term })
 
     let rec private allocateInGeneralizedHeap address term time = function
         | Defined(r, h) -> allocateInDefinedHeap h address term time |> Defined r
@@ -841,7 +795,6 @@
                 (fun gvh ->
                     let g, h = List.unzip gvh
                     Merging.mergeGeneralizedHeaps g h) id
->>>>>>> a3424e24
 
     let allocateInHeap metadata s term : term * state =
         let address = freshHeapLocation metadata
