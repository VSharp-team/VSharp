--- conflicted
+++ resolved
@@ -87,20 +87,18 @@
 
     [<StructuralEquality;NoComparison>]
     type private lazyInstantiation =
-        {location : term; heap : generalizedHeap option; extractor : TermExtractor}
+        {location : term; heap : generalizedHeap option; extractor : TermExtractor; typeExtractor : TypeExtractor}
         interface IExtractingSymbolicConstantSource with
             override x.SubTerms = Seq.singleton x.location
-<<<<<<< HEAD
-        interface IStatedSymbolicTypeSource with
+            override x.WithExtractor e = {x with extractor = e} :> IExtractingSymbolicConstantSource
+        interface IExtractingSymbolicTypeSource with
+            override x.WithTypeExtractor e = {x with typeExtractor = e} :> IExtractingSymbolicTypeSource
+            override x.TypeExtract typ = x.typeExtractor.TypeExtract typ
             override x.TypeCompose ctx state = (x :> IStatedSymbolicConstantSource).Compose ctx state |> typeOf
             override x.TypeEquals other =
                 match other with
-                | :? lazyInstantiation as li -> x.location = li.location
+                | :? lazyInstantiation as li -> x.location = li.location && x.typeExtractor = li.typeExtractor
                 | _ -> false
-=======
-            override x.WithExtractor e = {x with extractor = e} :> IExtractingSymbolicConstantSource
->>>>>>> cd033f3b
-
     let (|LazyInstantiation|_|) (src : ISymbolicConstantSource) =
         match src with
         | :? lazyInstantiation as li -> Some(li.location, li.heap, li.extractor :? IdTermExtractor)
@@ -164,10 +162,10 @@
         match Options.ExplorationMode() with
         | TrustConventions -> defaultOf time metadata Arrays.lengthTermType
         | CompleteExploration ->
-            Constant metadata name {location = location; heap = heap; extractor = IdTermExtractor()} Arrays.lengthTermType
+            Constant metadata name {location = location; heap = heap; extractor = IdTermExtractor(); typeExtractor = ArrayTypeExtractor()} Arrays.lengthTermType
 
     let private makeSymbolicArrayLength metadata name location heap =
-        Constant metadata name {location = location; heap = heap; extractor = IdTermExtractor()} Arrays.lengthTermType
+        Constant metadata name {location = location; heap = heap; extractor = IdTermExtractor(); typeExtractor = ArrayTypeExtractor()} Arrays.lengthTermType
 
     let private makeSymbolicArrayLowerBounds metadata (source : IExtractingSymbolicConstantSource) arrayName dimension =
         match source with
@@ -206,7 +204,7 @@
                 Heap.empty, Heap.empty, length, makeSymbolicArrayRank metadata source arrayName
         Array metadata dim arrayLength lowerBound instantiator Heap.empty arrayLengths typ
 
-    let makeSymbolicInstance metadata time (source : IExtractingSymbolicConstantSource) name = function
+    let makeSymbolicInstance metadata time (source : IExtractingSymbolicConstantSource) (typeSource: IExtractingSymbolicTypeSource) name = function
         | Pointer typ -> makeSymbolicHeapReference metadata time source name typ <| fun mtd path _ time typ -> HeapPtr mtd path time typ
         | Reference typ -> makeSymbolicHeapReference metadata time source name typ HeapRef
         | t when Types.isPrimitive t || Types.isFunction t -> Constant metadata name source t
@@ -214,12 +212,11 @@
         | InterfaceType _
         | TypeVariable _
         | ClassType _ as t ->
-            let t = Types.Variable.fromTermType name (extractingSymbolicTypeSource.wrap source.source) t
+            let t = Types.Variable.fromTermType name typeSource t
             Struct metadata Heap.empty t
         | ArrayType(e, d) as t ->
-            let typeSource = extractingSymbolicTypeSource.wrap source.source
             let t = Types.Variable.fromTermType name typeSource t
-            let e = typeSource.extractor.TypeExtract t
+            let e = typeSource.TypeExtract t
             makeSymbolicArray metadata source d e t name
         | Void -> Nop
         | _ -> __notImplemented__()
@@ -227,23 +224,17 @@
 
     let private genericLazyInstantiator =
         let instantiator metadata heap time fullyQualifiedLocation typ () =
-            makeSymbolicInstance metadata time {location = fullyQualifiedLocation; heap = heap; extractor = IdTermExtractor()} (nameOfLocation fullyQualifiedLocation) typ
+            let source = {location = fullyQualifiedLocation; heap = heap; extractor = IdTermExtractor(); typeExtractor = ArrayTypeExtractor()}
+            makeSymbolicInstance metadata time source source (nameOfLocation fullyQualifiedLocation) typ
         State.genericLazyInstantiator <- instantiator
         instantiator
 
     let private arrayElementLazyInstantiator metadata instantiator typ heap time location idx = function
         | DefaultInstantiator(_, concreteType) -> fun () -> defaultOf time metadata (typ |?? concreteType)
         | LazyInstantiator(array, concreteType) -> instantiator |?? fun () ->
-<<<<<<< HEAD
             let id = sprintf "%s[%s]" (toString array) (idx.term.IndicesToString())
-            let escs = extractingSymbolicConstantSource.wrap {location = location; heap = heap}
-            let exts = extractingSymbolicTypeSource.wrap {location = location; heap = heap}
-            makeSymbolicInstance metadata time escs id (Types.Variable.fromTermType id exts concreteType)
-=======
-            let id = sprintf "%s[%s]" (toString array) (idx.term.IndicesToString()) |> IdGenerator.startingWith
-            makeSymbolicInstance metadata time {location = location; heap = heap; extractor = IdTermExtractor()} id (Types.Variable.fromTermType concreteType)
->>>>>>> cd033f3b
-
+            let source = {location = location; heap = heap; extractor = IdTermExtractor(); typeExtractor = ArrayTypeExtractor()}
+            makeSymbolicInstance metadata time source source id concreteType
     let private arrayLowerBoundLazyInstantiator metadata instantiator _ heap time location (idx : term) = function
         | DefaultInstantiator(_, _) -> fun () -> defaultOf time metadata Arrays.lengthTermType
         | LazyInstantiator(array, _) -> instantiator |?? fun () ->
@@ -785,8 +776,8 @@
         let isRef = isReferenceType typ
         let thisKey = ((if isRef then "this" else Pointers.symbolicThisStackKey), token)
         let thisStackRef = StackRef metadata thisKey []
-        let source = {location = thisStackRef; heap = None; extractor = IdTermExtractor()}
-        let instance = makeSymbolicInstance metadata Timestamp.zero source "this" (wrapReferenceType typ)
+        let source = {location = thisStackRef; heap = None; extractor = IdTermExtractor(); typeExtractor = ArrayTypeExtractor()}
+        let instance = makeSymbolicInstance metadata Timestamp.zero source source "this" (wrapReferenceType typ)
         if isRef
             then instance, state, false
             else
