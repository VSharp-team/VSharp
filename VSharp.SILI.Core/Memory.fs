--- conflicted
+++ resolved
@@ -492,13 +492,8 @@
         let nullableType = Nullable.GetUnderlyingType t
         let valueField, hasValueField = Reflection.fieldsOfNullable t
         let value, hasValue =
-<<<<<<< HEAD
-            if box obj <> null then objToTerm state nullableType obj, True ()
-            else objToTerm state nullableType (Reflection.createObject nullableType), False ()
-=======
             if box obj <> null then objToTerm state nullableType obj, True()
             else objToTerm state nullableType (Reflection.createObject nullableType), False()
->>>>>>> d5bf8be4
         let fields = PersistentDict.ofSeq <| seq [(valueField, value); (hasValueField, hasValue)]
         Struct fields t
 
