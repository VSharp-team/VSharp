--- conflicted
+++ resolved
@@ -1,11 +1,7 @@
 namespace VSharp.Core
 
-<<<<<<< HEAD
-open System.Reflection
-=======
 open System
 open System.Collections.Generic
->>>>>>> a8eaebbf
 open FSharpx.Collections
 open VSharp
 
@@ -612,11 +608,8 @@
                 state.lowerBounds <- PersistentDict.update state.lowerBounds typ (MemoryRegion.empty Types.lengthType) (MemoryRegion.fillRegion value)
             | StackBufferSort key ->
                 state.stackBuffers <- PersistentDict.update state.stackBuffers key (MemoryRegion.empty Types.Int8) (MemoryRegion.fillRegion value)
-<<<<<<< HEAD
         
         let IsStackEmpty state = CallStack.isEmpty state.stack
-=======
->>>>>>> a8eaebbf
 
     module Print =
         let Dump state = Memory.dump state
