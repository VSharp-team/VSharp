﻿namespace VSharp.Core

open VSharp
open Arrays
open Types

module internal Strings =

<<<<<<< HEAD
    let makeString (length : int) str timestamp =
        let lengthTermType = Numeric typeof<int>
        let fields : symbolicHeap =
            Heap.ofSeq (seq [ makeStringKey "System.String.m_StringLength", { value = Concrete Metadata.empty length lengthTermType; created = timestamp; modified = timestamp; typ = lengthTermType };
            makeStringKey "System.String.m_FirstChar", { value = Concrete Metadata.empty str String; created = timestamp; modified = timestamp; typ = String }])
        Struct Metadata.empty fields String
=======
    let makeString metadata time (str : string) =
        let fields =
            let stringTermLength = Concrete metadata str.Length lengthTermType
            let arraySource = (str + "\000").ToCharArray()
            let valMaker i = makeNumber arraySource.[i] metadata
            let keyMaker i mtd = makeIntegerArray metadata (fun _ -> makeNumber i mtd) 1
            let array = makeLinearConcreteArray metadata keyMaker valMaker (str.Length + 1) (Numeric typedefof<char>)
            Heap.ofSeq (seq [ makeStringKey "System.String.m_StringLength", { value = stringTermLength; created = time; modified = time };
                              makeStringKey "System.String.m_FirstChar", { value = array; created = time; modified = time } ])
        Struct metadata fields String
>>>>>>> a3424e24

    let simplifyEquality mtd x y =
        match x.term, y.term with
        | Concrete(x, StringType), Concrete(y, StringType) -> makeBool ((x :?> string) = (y :?> string)) mtd
        | Struct(fieldsOfX, StringType), Struct(fieldsOfY, StringType) ->
            let str1Len = fieldsOfX.[makeStringKey "System.String.m_StringLength"].value
            let str2Len = fieldsOfY.[makeStringKey "System.String.m_StringLength"].value
            let str1Arr = fieldsOfX.[makeStringKey "System.String.m_FirstChar"].value
            let str2Arr = fieldsOfY.[makeStringKey "System.String.m_FirstChar"].value
            simplifyEqual mtd str1Len str2Len (fun lengthEq ->
            simplifyAnd mtd lengthEq (Arrays.equalsArrayIndices mtd str1Arr str2Arr) id)
        | _ -> __notImplemented__()

    let simplifyConcatenation mtd x y =
        match x.term, y.term with
        | Concrete(xval, _), Concrete(yval, _) ->
            let mtd' = Metadata.combine3 mtd x.metadata y.metadata
            makeConcreteString (VSharp.CSharpUtils.Calculator.Add(xval, yval, typedefof<string>) :?> string) mtd'
        | _ -> Terms.makeBinary OperationType.Add x y false String mtd

    let simplifyOperation mtd op x y =
        match op with
        | OperationType.Add -> simplifyConcatenation mtd x y
        | OperationType.Equal -> simplifyEquality mtd x y
        | OperationType.NotEqual -> !! (simplifyEquality mtd x y)
        | _ -> __notImplemented__()

    let isStringOperation op t1 t2 =
        isString t1 && isString t2 &&
        match op with
        | OperationType.Add
        | OperationType.Equal
        | OperationType.NotEqual -> true
        | _ -> false<|MERGE_RESOLUTION|>--- conflicted
+++ resolved
@@ -6,14 +6,6 @@
 
 module internal Strings =
 
-<<<<<<< HEAD
-    let makeString (length : int) str timestamp =
-        let lengthTermType = Numeric typeof<int>
-        let fields : symbolicHeap =
-            Heap.ofSeq (seq [ makeStringKey "System.String.m_StringLength", { value = Concrete Metadata.empty length lengthTermType; created = timestamp; modified = timestamp; typ = lengthTermType };
-            makeStringKey "System.String.m_FirstChar", { value = Concrete Metadata.empty str String; created = timestamp; modified = timestamp; typ = String }])
-        Struct Metadata.empty fields String
-=======
     let makeString metadata time (str : string) =
         let fields =
             let stringTermLength = Concrete metadata str.Length lengthTermType
@@ -21,10 +13,9 @@
             let valMaker i = makeNumber arraySource.[i] metadata
             let keyMaker i mtd = makeIntegerArray metadata (fun _ -> makeNumber i mtd) 1
             let array = makeLinearConcreteArray metadata keyMaker valMaker (str.Length + 1) (Numeric typedefof<char>)
-            Heap.ofSeq (seq [ makeStringKey "System.String.m_StringLength", { value = stringTermLength; created = time; modified = time };
-                              makeStringKey "System.String.m_FirstChar", { value = array; created = time; modified = time } ])
+            Heap.ofSeq (seq [ makeStringKey "System.String.m_StringLength", { value = stringTermLength; created = time; modified = time; typ = lengthTermType };
+                              makeStringKey "System.String.m_FirstChar", { value = array; created = time; modified = time; typ = String } ])
         Struct metadata fields String
->>>>>>> a3424e24
 
     let simplifyEquality mtd x y =
         match x.term, y.term with
