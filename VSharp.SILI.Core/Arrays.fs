--- conflicted
+++ resolved
@@ -154,7 +154,6 @@
         let constant = Constant mtd defaultArrayName (DefaultArray()) typ
         Array mtd (makeNumber rank mtd) length (zeroLowerBound mtd rank) [Terms.True, DefaultInstantiator(constant, elemTyp)] contents lengths typ
 
-<<<<<<< HEAD
     let (|VectorT|_|) = term >> function
         | Array(ConcreteT(one, _), length, lower, instor, contents, lengths, ArrayType (elemTyp, ConcreteDimension 1))
             when one :?> int = 1 -> Some(VectorT (length, lower, instor, contents, lengths, elemTyp))
@@ -164,11 +163,10 @@
         | VectorT(ConcreteT(length, _), lower, [_, DefaultInstantiator _], contents, _, _)
             when length :?> int = 1 && lower = zeroLowerBound Metadata.empty 1 -> Some(contents.[makeZeroAddress Metadata.empty])
         | _ -> None
-=======
+
     type LengthExtractor() =
         inherit TermExtractor()
         override x.Extract t = length t
     type RankExtractor() =
         inherit TermExtractor()
-        override x.Extract t = rank t
->>>>>>> 930cfd75
+        override x.Extract t = rank t