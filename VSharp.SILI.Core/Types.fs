--- conflicted
+++ resolved
@@ -87,15 +87,13 @@
         | InterfaceType(t, g) -> Some(InterfaceType(t.Inheritor, g))
         | _ -> None
 
-<<<<<<< HEAD
     let (|Char|_|) = function
         | Numeric t when t = typeof<char> -> Some()
         | _ -> None
-=======
+
     let StructType t g = StructType(t, g)
     let ClassType t g = ClassType(t, g)
     let InterfaceType t g = InterfaceType(t, g)
->>>>>>> 930cfd75
 
     let pointerType = Numeric typedefof<int>
 
