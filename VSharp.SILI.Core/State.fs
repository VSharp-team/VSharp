﻿namespace VSharp.Core

open VSharp
open System.Text
open System.Collections.Generic
open VSharp.Utils

type compositionContext = { mtd : termMetadata; addr : concreteHeapAddress; time : timestamp }

type stack = mappedStack<stackKey, memoryCell<term, termType>>
type pathCondition = term list
type entry = { key : stackKey; mtd : termMetadata; typ : termType }
type stackFrame = { func : (IFunctionIdentifier * pathCondition) option; entries : entry list; time : timestamp }
type frames = { f : stackFrame stack; sh : stackHash }
type generalizedHeap =
    | Defined of bool * symbolicHeap  // bool = restricted
    | HigherOrderApplication of term * concreteHeapAddress * timestamp
    | RecursiveApplication of IFunctionIdentifier * concreteHeapAddress * timestamp
    | Composition of state * compositionContext * generalizedHeap
    | Mutation of generalizedHeap * symbolicHeap
    | Merged of (term * generalizedHeap) list
and staticMemory = generalizedHeap
and typeVariables = mappedStack<typeId, termType> * typeId list stack
and state = { stack : stack; heap : generalizedHeap; statics : staticMemory; frames : frames; pc : pathCondition; typeVariables : typeVariables }

type IActivator =
    abstract member CreateInstance : locationBinding -> System.Type -> term list -> state -> (term * state)

type IStatedSymbolicConstantSource =
    inherit ISymbolicConstantSource
    abstract Compose : compositionContext -> state -> term

[<AbstractClass>]
type TermExtractor() =
    abstract Extract : term -> term
    override x.Equals other = x.GetType() = other.GetType()
    override x.GetHashCode() = x.GetType().GetHashCode()
type private IdTermExtractor() =
    inherit TermExtractor()
    override x.Extract t = t
[<StructuralEquality;NoComparison>]
type extractingSymbolicConstantSource =
    {source : IStatedSymbolicConstantSource; extractor : TermExtractor}
    static member wrap source = {source = source; extractor = IdTermExtractor()}
    interface IStatedSymbolicConstantSource with
        override x.SubTerms = x.source.SubTerms
        override x.Compose ctx state = x.source.Compose ctx state |> x.extractor.Extract

module internal State =

    module SymbolicHeap = Heap

// ------------------------------- Primitives -------------------------------

    let Defined r h = Defined(r, h)

    let empty : state = {
        stack = MappedStack.empty;
        heap = Defined false SymbolicHeap.empty;
        statics = Defined false SymbolicHeap.empty;
        frames = { f = Stack.empty; sh = List.empty };
        pc = List.empty;
        typeVariables = (MappedStack.empty, Stack.empty)
    }

    let emptyRestricted : state = {
        stack = MappedStack.empty;
        heap = Defined true SymbolicHeap.empty;
        statics = Defined true SymbolicHeap.empty;
        frames = { f = Stack.empty; sh = List.empty };
        pc = List.empty;
        typeVariables = (MappedStack.empty, Stack.empty)
    }

    let emptyCompositionContext : compositionContext = { mtd = Metadata.empty; addr = []; time = Timestamp.zero }
    let composeAddresses (a1 : concreteHeapAddress) (a2 : concreteHeapAddress) : concreteHeapAddress =
        List.append a1 a2
    let decomposeAddresses (a1 : concreteHeapAddress) (a2 : concreteHeapAddress) : concreteHeapAddress =
        List.minus a1 a2
    let composeContexts (c1 : compositionContext) (c2 : compositionContext) : compositionContext =
        { mtd = Metadata.combine c1.mtd c2.mtd; addr = composeAddresses c1.addr c2.addr; time = Timestamp.compose c1.time c2.time }
    let decomposeContexts (c1 : compositionContext) (c2 : compositionContext) : compositionContext =
        { mtd = c1.mtd; addr = decomposeAddresses c1.addr c2.addr; time = Timestamp.decompose c1.time c2.time }

    let nameOfLocation = term >> function
        | HeapRef(((_, t), []), _, _, _) -> toString t
        | StackRef((name, _), [], _) -> name
        | StaticRef(name, [], _) -> System.Type.GetType(name).FullName
        | HeapRef(path, _, _, _) ->
            let printElement (l, _) =
                if isArray l then sprintf "[%s]" (l.term.IndicesToString())
                else toString l
            path |> NonEmptyList.toList |> Seq.map printElement |> join "."
        | StackRef(_, path, _)
        | StaticRef(_, path, _) -> path |> List.map (fun (l, _) -> l.term.IndicesToString()) |> join "."
        | l ->  internalfailf "requested name of an unexpected location %O" l

    let readStackLocation (s : state) key = MappedStack.find key s.stack
    let readHeapLocation (s : symbolicHeap) key = s.heap.[key].value

    let isAllocatedOnStack (s : state) key = MappedStack.containsKey key s.stack

    let private newStackRegion time metadata (s : state) frame frameMetadata sh : state =
        let pushOne (map : stack) (key, value, typ) =
            match value with
            | Specified term -> { key = key; mtd = metadata; typ = typ }, MappedStack.push key { value = term; created = time; modified = time; typ = typ } map
            | Unspecified -> { key = key; mtd = metadata; typ = typ }, MappedStack.reserve key map
        let locations, newStack = frame |> List.mapFold pushOne s.stack
        let f' = Stack.push s.frames.f { func = frameMetadata; entries = locations; time = time }
        { s with stack = newStack; frames = {f = f'; sh = sh} }

    let newStackFrame time metadata (s : state) funcId frame : state =
        let frameMetadata = Some(funcId, s.pc)
        let sh' = frameMetadata.GetHashCode()::s.frames.sh
        newStackRegion time metadata s frame frameMetadata sh'

    let newScope time metadata (s : state) frame : state =
        newStackRegion time metadata s frame None s.frames.sh

    let pushToCurrentStackFrame (s : state) key value = MappedStack.push key value s.stack
    let popStack (s : state) : state =
        let popOne (map : stack) entry = MappedStack.remove map entry.key
        let { func = metadata; entries = locations; time = _ } = Stack.peek s.frames.f
        let f' = Stack.pop s.frames.f
        let sh = s.frames.sh
        let sh' =
            match metadata with
            | Some _ ->
                assert(not <| List.isEmpty sh)
                List.tail sh
            | None -> sh
        { s with stack = List.fold popOne s.stack locations; frames = { f = f'; sh = sh'} }

    let writeStackLocation (s : state) key value : state =
        { s with stack = MappedStack.add key value s.stack }

    let stackFold = MappedStack.fold

    let inline private entriesOfFrame f = f.entries
    let inline private keyOfEntry en = en.key

    let frameTime (s : state) key =
        match List.tryFind (entriesOfFrame >> List.exists (keyOfEntry >> ((=) key))) s.frames.f with
        | Some { func = _; entries = _; time = t} -> t
        | None -> internalfailf "stack does not contain key %O!" key

    let typeOfStackLocation (s : state) key =
        let forMatch = List.tryPick (entriesOfFrame >> List.tryPick (fun { key = l; mtd = _; typ = t } -> if l = key then Some t else None)) s.frames.f
        match forMatch with
        | Some t -> t
        | None -> internalfailf "stack does not contain key %O!" key

    let metadataOfStackLocation (s : state) key =
        match List.tryPick (entriesOfFrame >> List.tryPick (fun { key = l; mtd = m; typ = _ } -> if l = key then Some m else None)) s.frames.f with
        | Some t -> t
        | None -> internalfailf "stack does not contain key %O!" key

    let withPathCondition (s : state) cond : state = { s with pc = cond::s.pc }
    let popPathCondition (s : state) : state =
        match s.pc with
        | [] -> internalfail "cannot pop empty path condition"
        | _::p' -> { s with pc = p' }

    let stackOf (s : state) = s.stack
    let heapOf (s : state) = s.heap
    let staticsOf (s : state) = s.statics
    let framesOf (s : state) = s.frames
    let framesHashOf (s : state) = s.frames.sh
    let pathConditionOf (s : state) = s.pc

    let withHeap (s : state) h' = { s with heap = h' }
    let withStatics (s : state) m' = { s with statics = m' }

    let private heapKeyToString = term >> function
        | Concrete(:? (int list) as k, _) -> k |> List.map toString |> join "."
        | t -> toString t

<<<<<<< HEAD
    let staticKeyToString = term >> function
        | Concrete(typeName, Types.StringType) -> System.Type.GetType(typeName :?> string).FullName
=======
    let private staticKeyToString = term >> function
        | Concrete(typeName, Types.StringType) ->
            if typeName = null then ()
            let typ = System.Type.GetType(typeName :?> string)
            if typ = null then (typeName :?> string) else typ.FullName
>>>>>>> a3424e24
        | t -> toString t

    let mkMetadata (location : locationBinding) state =
        { origins = [{ location = location; stack = framesHashOf state}]; misc = null }

<<<<<<< HEAD
// ------------------------------- Instantiation (lazy & eager) -------------------------------
=======
    let pushTypeVariablesSubstitution state subst =
        let oldMappedStack, oldStack = state.typeVariables
        let newStack = subst |> List.unzip |> fst |> Stack.push oldStack
        let newMappedStack = subst |> List.fold (fun acc (k, v) -> MappedStack.push k v acc) oldMappedStack
        { state with typeVariables = (newMappedStack, newStack) }

    let popTypeVariablesSubstitution state =
        let oldMappedStack, oldStack = state.typeVariables
        let toPop = Stack.peek oldStack
        let newStack = Stack.pop oldStack
        let newMappedStack = List.fold MappedStack.remove oldMappedStack toPop
        { state with typeVariables = (newMappedStack, newStack) }

    let rec substituteTypeVariables (state : state) typ =
        let substituteTypeVariables = substituteTypeVariables state
        let substitute constructor t args = constructor t (List.map substituteTypeVariables args)
        match typ with
        | Void
        | Bottom
        | termType.Null
        | Bool
        | Numeric _ -> typ
        | TypeVariable(Implicit(name, t)) -> TypeVariable(Implicit(name, substituteTypeVariables t))
        | Func(domain, range) -> Func(List.map (substituteTypeVariables) domain, substituteTypeVariables range)
        | StructType(t, args) -> substitute Types.StructType t args
        | ClassType(t, args) -> substitute Types.ClassType t args
        | InterfaceType(t, args) -> substitute Types.InterfaceType t args
        | TypeVariable(Explicit _ as key) ->
            let ms = state.typeVariables |> fst
            if MappedStack.containsKey key ms then MappedStack.find key ms else typ
        | ArrayType(t, Vector) -> ArrayType(substituteTypeVariables t, Vector)
        | ArrayType(t, ConcreteDimension 1) -> ArrayType(substituteTypeVariables t, ConcreteDimension 1)
        | ArrayType(t, ConcreteDimension rank) -> ArrayType(substituteTypeVariables t, ConcreteDimension rank)
        | ArrayType(t, SymbolicDimension name) -> ArrayType(substituteTypeVariables t, SymbolicDimension name)
        | Reference t -> Reference (substituteTypeVariables t)
        | Pointer t -> Pointer(substituteTypeVariables t)

// ------------------------------- Memory layer -------------------------------
>>>>>>> a3424e24

    type private NullActivator() =
        interface IActivator with
            member x.CreateInstance _ _ _ _ = internalfail "activator is not ready"
    let mutable private activator : IActivator = NullActivator() :> IActivator

    type ILazyInstantiator =
        abstract Instantiate : unit -> term
        abstract GoDeeperToStruct : term -> termType -> ILazyInstantiator
        abstract GoDeeperToArray : arrayReferenceTarget -> (term * arrayInstantiator) list -> timestamp -> term -> termType -> ILazyInstantiator
    type ILazyInstantiatorFactory =
        abstract TopLevelStackInstantiator : state -> stackKey -> ILazyInstantiator
        abstract TopLevelHeapInstantiator : termMetadata -> generalizedHeap option -> timestamp transparent -> term -> termType -> ILazyInstantiator
        abstract TopLevelStaticsInstantiator : termMetadata -> generalizedHeap option -> string -> termType -> ILazyInstantiator
        abstract EndPointInstantiator : arrayReferenceTarget -> termMetadata -> generalizedHeap option -> term -> termType -> ILazyInstantiator
        abstract CustomInstantiator : (unit -> term) -> termMetadata -> ILazyInstantiator
    type private NullLazyInstantiatorFactory() =
        interface ILazyInstantiatorFactory with
            override x.TopLevelStackInstantiator _ _ = internalfail "lazy instantiation factory is not ready"
            override x.TopLevelHeapInstantiator _ _ _ _ _ = internalfail "lazy instantiation factory is not ready"
            override x.TopLevelStaticsInstantiator _ _ _ _ = internalfail "lazy instantiation factory is not ready"
            override x.EndPointInstantiator _ _ _ _ _ = internalfail "lazy instantiation factory is not ready"
            override x.CustomInstantiator _ _ = internalfail "lazy instantiation factory is not ready"
    let mutable private lazyInstantiatorFactory : ILazyInstantiatorFactory = NullLazyInstantiatorFactory() :> ILazyInstantiatorFactory

    let configure act = activator <- act
    let configureFactory liFactory = lazyInstantiatorFactory <- liFactory
    let createInstance mtd typ args state = activator.CreateInstance (Metadata.firstOrigin mtd) typ args state
    let topLevelStackInstantiator state key = lazyInstantiatorFactory.TopLevelStackInstantiator state key
    let topLevelHeapInstantiator metadata heap time key typ = lazyInstantiatorFactory.TopLevelHeapInstantiator metadata heap time key typ
    let topLevelStaticsInstantiator metadata heap key typ = lazyInstantiatorFactory.TopLevelStaticsInstantiator metadata heap key typ

// ------------------------------- Pretty-printing -------------------------------

    let private compositionToString s1 s2 =
        sprintf "%s ⚪ %s" s1 s2

    let private dumpHeap keyToString prefix n r h (concrete : StringBuilder) (ids : Dictionary<symbolicHeap, string>) =
        let id = ref ""
        if ids.TryGetValue(h, id) then !id, n, concrete
        else
            let freshIdentifier = sprintf "%s%d%s" prefix n (if r then "[restr.]" else "")
            ids.Add(h, freshIdentifier)
            freshIdentifier, n+1, concrete.Append(sprintf "\n---------- %s = ----------\n" freshIdentifier).Append(Heap.dump h keyToString)

    let rec private dumpGeneralizedHeap keyToString prefix n (concrete : StringBuilder) (ids : Dictionary<symbolicHeap, string>) = function
        | Defined(r, s) when Heap.isEmpty s -> (if r then "<empty[restr.]>" else "<empty>"), n, concrete
        | Defined(r, s) -> dumpHeap keyToString prefix n r s concrete ids
        | HigherOrderApplication(f, _, _) -> sprintf "app(%O)" f, n, concrete
        | RecursiveApplication(f, _, _) -> sprintf "recapp(%O)" f, n, concrete // TODO: add recursive definition into concrete section
        | Mutation(h, h') ->
            let s, n, concrete = dumpGeneralizedHeap keyToString prefix n concrete ids h
            let s', n, concrete = dumpHeap keyToString prefix n false h' concrete ids
            sprintf "write(%s, %s)" s s', n, concrete
        | Composition(state, _, h') ->
            let s, n, concrete = dumpMemoryRec state n concrete ids
            let s', n, concrete = dumpGeneralizedHeap keyToString prefix n concrete ids h'
            compositionToString s s', n, concrete
        | Merged ghs ->
            let gss, (n, concrete) =
                List.mapFold (fun (n, concrete) (g, h) ->
                        let s, n, concrete = dumpGeneralizedHeap keyToString prefix n concrete ids h
                        sprintf "(%O, %s)" g s, (n, concrete))
                    (n, concrete) ghs
            gss |> join ",\n\t" |> sprintf "merge[\n\t%s]", n, concrete

    and private dumpMemoryRec s n concrete ids =
        let sh, n, concrete = dumpGeneralizedHeap heapKeyToString "h" n concrete ids s.heap
        let mh, n, concrete = dumpGeneralizedHeap staticKeyToString "s" n concrete ids s.statics
        (sprintf "{ heap = %s, statics = %s }" sh mh, n, concrete)

    let dumpMemory (s : state) =
        let dump, _, concrete = dumpMemoryRec s 0 (new StringBuilder()) (new Dictionary<symbolicHeap, string>())
        if concrete.Length = 0 then dump else sprintf "%s where%O" dump concrete<|MERGE_RESOLUTION|>--- conflicted
+++ resolved
@@ -175,24 +175,16 @@
         | Concrete(:? (int list) as k, _) -> k |> List.map toString |> join "."
         | t -> toString t
 
-<<<<<<< HEAD
     let staticKeyToString = term >> function
-        | Concrete(typeName, Types.StringType) -> System.Type.GetType(typeName :?> string).FullName
-=======
-    let private staticKeyToString = term >> function
         | Concrete(typeName, Types.StringType) ->
             if typeName = null then ()
             let typ = System.Type.GetType(typeName :?> string)
             if typ = null then (typeName :?> string) else typ.FullName
->>>>>>> a3424e24
         | t -> toString t
 
     let mkMetadata (location : locationBinding) state =
         { origins = [{ location = location; stack = framesHashOf state}]; misc = null }
 
-<<<<<<< HEAD
-// ------------------------------- Instantiation (lazy & eager) -------------------------------
-=======
     let pushTypeVariablesSubstitution state subst =
         let oldMappedStack, oldStack = state.typeVariables
         let newStack = subst |> List.unzip |> fst |> Stack.push oldStack
@@ -230,8 +222,7 @@
         | Reference t -> Reference (substituteTypeVariables t)
         | Pointer t -> Pointer(substituteTypeVariables t)
 
-// ------------------------------- Memory layer -------------------------------
->>>>>>> a3424e24
+// ------------------------------- Instantiation (lazy & eager) -------------------------------
 
     type private NullActivator() =
         interface IActivator with
