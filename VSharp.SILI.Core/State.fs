﻿namespace VSharp.Core

open VSharp
open System.Text
open System.Collections.Generic
open VSharp.Utils

type compositionContext = { mtd : termMetadata; addr : concreteHeapAddress; time : timestamp }

type stack = mappedStack<stackKey, memoryCell<term, termType>>
type pathCondition = term list
type entry = { key : stackKey; mtd : termMetadata; typ : termType }
type stackFrame = { func : (IFunctionIdentifier * pathCondition) option; entries : entry list; time : timestamp }
type frames = { f : stackFrame stack; sh : stackHash }
type generalizedHeap =
    | Defined of bool * symbolicHeap  // bool = restricted
    | HigherOrderApplication of term * concreteHeapAddress * timestamp
    | RecursiveApplication of IFunctionIdentifier * concreteHeapAddress * timestamp
    | Composition of state * compositionContext * generalizedHeap
    | Mutation of generalizedHeap * symbolicHeap
    | Merged of (term * generalizedHeap) list
and staticMemory = generalizedHeap
and state = { stack : stack; heap : generalizedHeap; statics : staticMemory; frames : frames; pc : pathCondition }

type IActivator =
    abstract member CreateInstance : locationBinding -> System.Type -> term list -> state -> (term * state)

type IStatedSymbolicConstantSource =
    inherit ISymbolicConstantSource
    abstract Compose : compositionContext -> state -> term

module internal State =
    module SymbolicHeap = Heap

// ------------------------------- Primitives -------------------------------

    let Defined r h = Defined(r, h)

    let empty : state = {
        stack = MappedStack.empty;
        heap = Defined false SymbolicHeap.empty;
        statics = Defined false SymbolicHeap.empty;
        frames = { f = Stack.empty; sh = List.empty };
        pc = List.empty
    }

    let emptyRestricted : state = {
        stack = MappedStack.empty;
        heap = Defined true SymbolicHeap.empty;
        statics = Defined true SymbolicHeap.empty;
        frames = { f = Stack.empty; sh = List.empty };
        pc = List.empty
    }

    let emptyCompositionContext : compositionContext = { mtd = Metadata.empty; addr = []; time = Timestamp.zero }
    let composeAddresses (a1 : concreteHeapAddress) (a2 : concreteHeapAddress) : concreteHeapAddress =
        List.append a1 a2
    let decomposeAddresses (a1 : concreteHeapAddress) (a2 : concreteHeapAddress) : concreteHeapAddress =
        List.minus a1 a2
    let composeContexts (c1 : compositionContext) (c2 : compositionContext) : compositionContext =
        { mtd = Metadata.combine c1.mtd c2.mtd; addr = composeAddresses c1.addr c2.addr; time = Timestamp.compose c1.time c2.time }
    let decomposeContexts (c1 : compositionContext) (c2 : compositionContext) : compositionContext =
        { mtd = c1.mtd; addr = decomposeAddresses c1.addr c2.addr; time = Timestamp.decompose c1.time c2.time }

    let nameOfLocation = term >> function
        | HeapRef(((_, t), []), _, _, _) -> toString t
        | StackRef((name, _), [], _) -> name
        | StaticRef(name, [], _) -> System.Type.GetType(name).FullName
        | HeapRef(path, _, _, _) ->
            let printElement (l, _) =
                if isArray l then sprintf "[%s]" (l.term.IndicesToString())
                else toString l
            path |> NonEmptyList.toList |> Seq.map printElement |> join "."
        | StackRef(_, path, _)
        | StaticRef(_, path, _) -> path |> List.map (fun (l, _) -> l.term.IndicesToString()) |> join "."
        | l ->  internalfailf "requested name of an unexpected location %O" l

    let readStackLocation (s : state) key = MappedStack.find key s.stack
    let readHeapLocation (s : symbolicHeap) key = s.heap.[key].value

    let isAllocatedOnStack (s : state) key = MappedStack.containsKey key s.stack

    let private newStackRegion time metadata (s : state) frame frameMetadata sh : state =
        let pushOne (map : stack) (key, value, typ) =
            match value with
            | Specified term -> { key = key; mtd = metadata; typ = typ }, MappedStack.push key { value = term; created = time; modified = time; typ = typ |?? typeOf term } map
            | Unspecified -> { key = key; mtd = metadata; typ = typ }, MappedStack.reserve key map
        let locations, newStack = frame |> List.mapFold pushOne s.stack
        let frameMetadata = Some(funcId, s.pc)
        let f' = Stack.push s.frames.f { func = frameMetadata; entries = locations; time = time }
        { s with stack = newStack; frames = {f = f'; sh = sh} }

    let newStackFrame time metadata (s : state) funcId frame : state =
        let frameMetadata = Some(funcId, s.pc)
        let sh' = frameMetadata.GetHashCode()::s.frames.sh
        newStackRegion time metadata s frame frameMetadata sh'

    let newScope time metadata (s : state) frame : state =
<<<<<<< HEAD
        let pushOne (map : stack) (key, value, typ) =
            match value with
            | Specified term -> { key = key; mtd = metadata; typ = typ }, MappedStack.push key { value = term; created = time; modified = time; typ = typ |?? typeOf term } map
            | Unspecified -> { key = key; mtd = metadata; typ = typ }, MappedStack.reserve key map
        let locations, newStack = frame |> List.mapFold pushOne s.stack
        { s with stack = newStack; frames = { s.frames with f = Stack.push s.frames.f { func = None; entries = locations; time = time } } }
=======
        newStackRegion time metadata s frame None s.frames.sh
>>>>>>> 800b1ebc

    let pushToCurrentStackFrame (s : state) key value = MappedStack.push key value s.stack
    let popStack (s : state) : state =
        let popOne (map : stack) entry = MappedStack.remove map entry.key
        let { func = metadata; entries = locations; time = _ } = Stack.peek s.frames.f
        let f' = Stack.pop s.frames.f
        let sh = s.frames.sh
        let sh' =
            match metadata with
            | Some _ ->
                assert(not <| List.isEmpty sh)
                List.tail sh
            | None -> sh
        { s with stack = List.fold popOne s.stack locations; frames = { f = f'; sh = sh'} }

    let writeStackLocation (s : state) key value : state =
        { s with stack = MappedStack.add key value s.stack }

    let stackFold = MappedStack.fold

    let inline private entriesOfFrame f = f.entries
    let inline private keyOfEntry en = en.key

    let frameTime (s : state) key =
        match List.tryFind (entriesOfFrame >> List.exists (keyOfEntry >> ((=) key))) s.frames.f with
        | Some { func = _; entries = _; time = t} -> t
        | None -> internalfailf "stack does not contain key %O!" key

    let typeOfStackLocation (s : state) key =
        let forMatch = List.tryPick (entriesOfFrame >> List.tryPick (fun { key = l; mtd = _; typ = t } -> if l = key then Some t else None)) s.frames.f
        match forMatch with
        | Some t -> t
        | None -> internalfailf "stack does not contain key %O!" key

    let metadataOfStackLocation (s : state) key =
        match List.tryPick (entriesOfFrame >> List.tryPick (fun { key = l; mtd = m; typ = _ } -> if l = key then Some m else None)) s.frames.f with
        | Some t -> t
        | None -> internalfailf "stack does not contain key %O!" key

    let withPathCondition (s : state) cond : state = { s with pc = cond::s.pc }
    let popPathCondition (s : state) : state =
        match s.pc with
        | [] -> internalfail "cannot pop empty path condition"
        | _::p' -> { s with pc = p' }

    let stackOf (s : state) = s.stack
    let heapOf (s : state) = s.heap
    let staticsOf (s : state) = s.statics
    let framesOf (s : state) = s.frames
    let framesHashOf (s : state) = s.frames.sh
    let pathConditionOf (s : state) = s.pc

    let withHeap (s : state) h' = { s with heap = h' }
    let withStatics (s : state) m' = { s with statics = m' }

    let private heapKeyToString = term >> function
        | Concrete(:? (int list) as k, _) -> k |> List.map toString |> join "."
        | t -> toString t

    let staticKeyToString = term >> function
        | Concrete(typeName, Types.StringType) -> System.Type.GetType(typeName :?> string).FullName
        | t -> toString t

    let mkMetadata (location : locationBinding) state =
        { origins = [{ location = location; stack = framesHashOf state}]; misc = null }

// ------------------------------- Instantiation (lazy & eager) -------------------------------

    type private NullActivator() =
        interface IActivator with
            member x.CreateInstance _ _ _ _ = internalfail "activator is not ready"
    let mutable private activator : IActivator = NullActivator() :> IActivator

    type ILazyInstantiator =
        abstract Instantiate : unit -> term
        abstract GoDeeperToStruct : term -> termType -> ILazyInstantiator
        abstract GoDeeperToArray : arrayReferenceTarget -> (term * arrayInstantiator) list -> timestamp -> term -> termType -> ILazyInstantiator
    type ILazyInstantiatorFactory =
        abstract TopLevelStackInstantiator : state -> stackKey -> ILazyInstantiator
        abstract TopLevelHeapInstantiator : termMetadata -> generalizedHeap option -> timestamp transparent -> term -> termType -> ILazyInstantiator
        abstract TopLevelStaticsInstantiator : termMetadata -> generalizedHeap option -> string -> termType -> ILazyInstantiator
        abstract EndPointInstantiator : arrayReferenceTarget -> termMetadata -> generalizedHeap option -> term -> termType -> ILazyInstantiator
        abstract CustomInstantiator : (unit -> term) -> termMetadata -> ILazyInstantiator
    type private NullLazyInstantiatorFactory() =
        interface ILazyInstantiatorFactory with
            override x.TopLevelStackInstantiator _ _ = internalfail "lazy instantiation factory is not ready"
            override x.TopLevelHeapInstantiator _ _ _ _ _ = internalfail "lazy instantiation factory is not ready"
            override x.TopLevelStaticsInstantiator _ _ _ _ = internalfail "lazy instantiation factory is not ready"
            override x.EndPointInstantiator _ _ _ _ _ = internalfail "lazy instantiation factory is not ready"
            override x.CustomInstantiator _ _ = internalfail "lazy instantiation factory is not ready"
    let mutable private lazyInstantiatorFactory : ILazyInstantiatorFactory = NullLazyInstantiatorFactory() :> ILazyInstantiatorFactory

    let configure act = activator <- act
    let configureFactory liFactory = lazyInstantiatorFactory <- liFactory
    let createInstance mtd typ args state = activator.CreateInstance (Metadata.firstOrigin mtd) typ args state
    let topLevelStackInstantiator state key = lazyInstantiatorFactory.TopLevelStackInstantiator state key
    let topLevelHeapInstantiator metadata heap time key typ = lazyInstantiatorFactory.TopLevelHeapInstantiator metadata heap time key typ
    let topLevelStaticsInstantiator metadata heap key typ = lazyInstantiatorFactory.TopLevelStaticsInstantiator metadata heap key typ

// ------------------------------- Pretty-printing -------------------------------

    let private compositionToString s1 s2 =
        sprintf "%s ⚪ %s" s1 s2

    let private dumpHeap keyToString prefix n r h (concrete : StringBuilder) (ids : Dictionary<symbolicHeap, string>) =
        let id = ref ""
        if ids.TryGetValue(h, id) then !id, n, concrete
        else
            let freshIdentifier = sprintf "%s%d%s" prefix n (if r then "[restr.]" else "")
            ids.Add(h, freshIdentifier)
            freshIdentifier, n+1, concrete.Append(sprintf "\n---------- %s = ----------\n" freshIdentifier).Append(Heap.dump h keyToString)

    let rec private dumpGeneralizedHeap keyToString prefix n (concrete : StringBuilder) (ids : Dictionary<symbolicHeap, string>) = function
        | Defined(r, s) when Heap.isEmpty s -> (if r then "<empty[restr.]>" else "<empty>"), n, concrete
        | Defined(r, s) -> dumpHeap keyToString prefix n r s concrete ids
        | HigherOrderApplication(f, _, _) -> sprintf "app(%O)" f, n, concrete
        | RecursiveApplication(f, _, _) -> sprintf "recapp(%O)" f, n, concrete // TODO: add recursive definition into concrete section
        | Mutation(h, h') ->
            let s, n, concrete = dumpGeneralizedHeap keyToString prefix n concrete ids h
            let s', n, concrete = dumpHeap keyToString prefix n false h' concrete ids
            sprintf "write(%s, %s)" s s', n, concrete
        | Composition(state, _, h') ->
            let s, n, concrete = dumpMemoryRec state n concrete ids
            let s', n, concrete = dumpGeneralizedHeap keyToString prefix n concrete ids h'
            compositionToString s s', n, concrete
        | Merged ghs ->
            let gss, (n, concrete) =
                List.mapFold (fun (n, concrete) (g, h) ->
                        let s, n, concrete = dumpGeneralizedHeap keyToString prefix n concrete ids h
                        sprintf "(%O, %s)" g s, (n, concrete))
                    (n, concrete) ghs
            gss |> join ",\n\t" |> sprintf "merge[\n\t%s]", n, concrete

    and private dumpMemoryRec s n concrete ids =
        let sh, n, concrete = dumpGeneralizedHeap heapKeyToString "h" n concrete ids s.heap
        let mh, n, concrete = dumpGeneralizedHeap staticKeyToString "s" n concrete ids s.statics
        (sprintf "{ heap = %s, statics = %s }" sh mh, n, concrete)

    let dumpMemory (s : state) =
        let dump, _, concrete = dumpMemoryRec s 0 (new StringBuilder()) (new Dictionary<symbolicHeap, string>())
        if concrete.Length = 0 then dump else sprintf "%s where%O" dump concrete<|MERGE_RESOLUTION|>--- conflicted
+++ resolved
@@ -83,10 +83,9 @@
     let private newStackRegion time metadata (s : state) frame frameMetadata sh : state =
         let pushOne (map : stack) (key, value, typ) =
             match value with
-            | Specified term -> { key = key; mtd = metadata; typ = typ }, MappedStack.push key { value = term; created = time; modified = time; typ = typ |?? typeOf term } map
+            | Specified term -> { key = key; mtd = metadata; typ = typ }, MappedStack.push key { value = term; created = time; modified = time; typ = typ } map
             | Unspecified -> { key = key; mtd = metadata; typ = typ }, MappedStack.reserve key map
         let locations, newStack = frame |> List.mapFold pushOne s.stack
-        let frameMetadata = Some(funcId, s.pc)
         let f' = Stack.push s.frames.f { func = frameMetadata; entries = locations; time = time }
         { s with stack = newStack; frames = {f = f'; sh = sh} }
 
@@ -96,16 +95,7 @@
         newStackRegion time metadata s frame frameMetadata sh'
 
     let newScope time metadata (s : state) frame : state =
-<<<<<<< HEAD
-        let pushOne (map : stack) (key, value, typ) =
-            match value with
-            | Specified term -> { key = key; mtd = metadata; typ = typ }, MappedStack.push key { value = term; created = time; modified = time; typ = typ |?? typeOf term } map
-            | Unspecified -> { key = key; mtd = metadata; typ = typ }, MappedStack.reserve key map
-        let locations, newStack = frame |> List.mapFold pushOne s.stack
-        { s with stack = newStack; frames = { s.frames with f = Stack.push s.frames.f { func = None; entries = locations; time = time } } }
-=======
         newStackRegion time metadata s frame None s.frames.sh
->>>>>>> 800b1ebc
 
     let pushToCurrentStackFrame (s : state) key value = MappedStack.push key value s.stack
     let popStack (s : state) : state =
